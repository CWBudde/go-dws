<!-- trunk-ignore-all(prettier) -->
# DWScript to Go Port - Detailed Implementation Plan

This document breaks down the ambitious goal of porting DWScript from Delphi to Go into bite-sized, actionable tasks organized by stages. Each stage builds incrementally toward a fully functional DWScript compiler/interpreter in Go.

---

## Phase 1-5: Core Language Implementation (Stages 1-5)

**Status**: 5/5 stages complete (100%) | **Coverage**: Parser 84.5%, Interpreter 83.3%

### Stage 1: Lexer (Tokenization) ✅ **COMPLETED**

- Implemented complete DWScript lexer with 150+ tokens including keywords, operators, literals, and delimiters
- Support for case-insensitive keywords, hex/binary literals, string escape sequences, and all comment types
- Comprehensive test suite with 97.1% coverage and position tracking for error reporting

### Stage 2: Basic Parser and AST (Expressions Only) ✅ **COMPLETED**

- Pratt parser implementation with precedence climbing supporting all DWScript operators
- Complete AST node hierarchy with visitor pattern support
- Expression parsing for literals, identifiers, binary/unary operations, grouped expressions, and function calls
- Full operator precedence handling and error recovery mechanisms

### Stage 3: Statement Execution (Sequential Execution) ✅ **COMPLETED** (98.5%)

- Variable declarations with optional type annotations and initialization
- Assignment statements with DWScript's `:=` operator
- Block statements with `begin...end` syntax
- Built-in functions (PrintLn, Print) and user-defined function calls
- Environment/symbol table with nested scope support
- Runtime value system supporting Integer, Float, String, Boolean, and Nil types
- Sequential statement execution with proper error handling

### Stage 4: Control Flow - Conditions and Loops ✅ **COMPLETED**

- If-then-else statements with proper boolean evaluation
- While loops with condition testing before execution
- Repeat-until loops with condition testing after execution
- For loops supporting both `to` and `downto` directions with integer bounds
- Case statements with value matching and optional else branches
- Full integration with existing type system and error reporting

### Stage 5: Functions, Procedures, and Scope Management ✅ **COMPLETED** (91.3%)

- Function and procedure declarations with parameter lists and return types
- By-reference parameters (`var` keyword) - parsing implemented, runtime partially complete
- Function calls with argument passing and return value handling
- Lexical scoping with proper environment nesting
- Built-in functions for output and basic operations
- Recursive function support with environment cleanup
- Symbol table integration for function resolution

---

## Stage 6: Static Type Checking and Semantic Analysis ✅ **COMPLETED**

- Built the reusable type system in `types/` (primitive, function, aggregate types plus coercion rules); see docs/stage6-type-system-summary.md for the full compatibility matrix.
- Added optional type annotations to AST nodes and parser support for variables, parameters, and return types so semantic analysis has complete metadata.
- Implemented the semantic analyzer visitor that resolves identifiers, validates declarations/assignments/expressions, enforces control-flow rules, and reports multiple errors per pass with 88.5% coverage.
- Hooked the analyzer into the parser/interpreter/CLI (with a disable flag) so type errors surface before execution and runtime uses inferred types.
- Upgraded diagnostics with per-node position data, the `errors/` formatter, and curated fixtures in `testdata/type_errors` plus `testdata/type_valid`, alongside CLI integration suites.

## Stage 7: Support Object-Oriented Features (Classes, Interfaces, Methods) ✅ **COMPLETED**

- Extended the type system and AST with class/interface nodes, constructors/destructors, member access, `Self`, `NewExpression`, and external declarations (see docs/stage7-summary.md).
- Parser handles class/interface declarations, inheritance chains, interface lists, constructors, member access, and method calls with comprehensive unit tests and fixtures.
- Added runtime class metadata plus interpreter support for object creation, field storage, method dispatch, constructors, destructors, and interface casting with ~98% targeted coverage.
- Semantic analysis validates class/interface hierarchies, method signatures, interface fulfillment, and external contracts while integrating with the existing symbol/type infrastructure.
- Documentation in docs/stage7-summary.md, docs/stage7-complete.md, docs/delphi-to-go-mapping.md, and docs/interfaces-guide.md captures the architecture, and CLI/integration suites ensure DWScript parity.

## Stage 8: Additional DWScript Features and Polishing ✅ **IN PROGRESS**

- Extended the expression/type system with DWScript-accurate operator overloading (global + class operators, coercions, analyzer enforcement) and wired the interpreter/CLI with matching fixtures in `testdata/operators` and docs in `docs/operators.md`.
- Landed the full property stack (field/method/auto/default metadata, parser, semantic validation, interpreter lowering, CLI coverage) so OO code can use DWScript-style properties; deferred indexed/expr variants are tracked separately.
- Delivered composite type parity: enums, records, sets, static/dynamic arrays, and assignment/indexing semantics now mirror DWScript with dedicated analyzers, runtime values, exhaustive unit/integration suites, and design notes captured in docs/enums.md plus related status writeups.
- Upgraded the runtime to support break/continue/exit statements, DWScript's `new` keyword, rich exception handling (try/except/finally, raise, built-in exception classes), and CLI smoke tests that mirror upstream fixtures.
- Backfilled fixtures, docs, and CLI suites for every feature shipped in this phase (properties, enums, arrays, exceptions, etc.), keeping coverage high and mapping each ported DWScript test in `testdata/properties/REFERENCE_TESTS.md`.

---

## Phase 9: Completion and DWScript Feature Parity

## Task 9.1: Fix Interface Reference Test Failures

**Goal**: Fix failing interface reference tests to achieve 97% pass rate (32/33 tests passing).

**Estimate**: 7-13 hours (actual: ~9 hours)

**Status**: IN PROGRESS (81% complete)

**Current Status**: 26 passing, 6 failing (out of 32 total) - 81% pass rate

**Target**: 32 passing, 1 deferred - 97% pass rate

**Progress**:
- Task 9.1.1: ✅ DONE (Interface Member Access)
- Task 9.1.2: ✅ DONE ('implements' Operator with Class Types)
- Task 9.1.3: ✅ DONE (Interface-to-Object/Interface Casting)
- Task 9.1.4: ✅ DONE (Interface Fields in Records)
- Task 9.1.5: ✅ DONE (Interface Lifetime Management)
- Task 9.1.6: ⏸️ DEFERRED (Method Delegate Assignment)

**Test File**: `internal/interp/interface_reference_test.go`

**Description**: The interface reference tests reveal 6 categories of missing or broken functionality in the interpreter's interface implementation. These failures prevent proper interface member access, lifetime management, type checking, and casting operations.

**Subtasks** (ordered by impact and difficulty):

### 9.1.1 Interface Member Access [CRITICAL]

**Goal**: Fix interface member/method access to allow calling methods on interface instances.

**Status**: DONE

**Impact**: Fixes 3 tests (call_interface_method, intf_spread, intf_spread_virtual)

**Estimate**: 1-2 hours

**Tests Fixed**:

- `call_interface_method` ✓
- `interface_multiple_cast` (requires interface-to-interface casting - see 9.1.x)
- `interface_properties` (requires indexed property support)
- `intf_casts` (requires IInterface built-in type)
- `intf_spread` ✓
- `intf_spread_virtual` ✓

**Error**: `ERROR: cannot access member 'X' of type 'INTERFACE' (no helper found)`

**Root Cause**:

- `evalMemberAccess` in `internal/interp/objects_hierarchy.go:282-320` doesn't handle InterfaceInstance
- `AsObject(objVal)` returns false for InterfaceInstance (only recognizes ObjectInstance)
- Fallback path checks for helpers, but interfaces don't have helpers

**Implementation**:

- [x] Add InterfaceInstance detection in `evalMemberAccess` before `AsObject` check
- [x] Extract underlying ObjectInstance via `ii.Object`
- [x] Verify method exists in interface definition
- [x] Delegate method calls to underlying object
- [x] Update `evalMethodCall` in `objects_methods.go` to handle InterfaceInstance

**Example Test**:

```pascal
intfRef := implem as IMyInterface;
intfRef.A;  // Should call A on the underlying object
```

**Files to Modify**:

- `internal/interp/objects_hierarchy.go`
- `internal/interp/objects_methods.go`

### 9.1.2 'implements' Operator with Class Types [MEDIUM]

**Goal**: Allow 'implements' operator to work with class types, not just object instances.

**Status**: DONE

**Impact**: Fixes 1 test (interface_implements_intf)

**Estimate**: 30 minutes

**Tests Fixed**:

- `interface_implements_intf` ✓
- `interface_inheritance_instance` (still failing - requires interface inheritance checking fix)

**Error**: `ERROR: 'implements' operator requires object instance, got CLASS`

**Root Cause**:

- `evalImplementsExpression` in `internal/interp/expressions_complex.go:227-230` only accepts ObjectInstance
- Test uses class identifiers: `if TMyImplementation implements IMyInterface then`

**Implementation**:

- [x] Update `evalImplementsExpression` to handle ClassInfoValue and ClassValue
- [x] Use existing `classImplementsInterface` helper for class type checks
- [x] Keep existing ObjectInstance logic (extract class from instance)

**Example Test**:

```pascal
if TMyImplementation implements IMyInterface then  // TMyImplementation is a CLASS
   PrintLn('Ok');
```

**Files to Modify**:

- `internal/interp/expressions_complex.go`

### 9.1.3 Interface-to-Object/Interface Casting [MEDIUM]

**Goal**: Validate interface-to-object and interface-to-interface casts.

**Status**: DONE

**Impact**: Fixes 2 tests

**Estimate**: 1 hour (actual: 2 hours due to debugging interface wrapping)

**Tests Fixed**:
- `interface_multiple_cast` ✓
- `interface_cast_to_obj` ✓

**Error**: Missing exception when invalid cast attempted, interface variables not properly initialized

**Expected Behavior**:
```pascal
var d := IntfRef as TDummyClass;  // Should throw exception if incompatible
```

**Expected Output**: `Cannot cast interface of "TMyImplementation" to class "TDummyClass" [line: 23, column: 21]`

**Root Causes**:
1. `evalAsExpression` only handled object-to-interface casting, not InterfaceInstance as left operand
2. `createZeroValue` didn't handle interface types, so interface variables initialized as NilValue instead of InterfaceInstance
3. Exception check missing in `evalVarDeclStatement` after initializer evaluation

**Implementation**:
- [x] Detect when left side is InterfaceInstance in `evalAsExpression`
- [x] Handle interface-to-class casting (extract underlying object, validate compatibility)
- [x] Handle interface-to-interface casting (validate implementation, create new interface instance)
- [x] Raise exception for invalid interface-to-class casts with proper message format
- [x] Add InterfaceInstance support to `createZeroValue` for proper interface variable initialization
- [x] Add exception check in `evalVarDeclStatement` after evaluating initializers
- [x] Add InterfaceInstance case to `getTypeIDAndName` for TypeOf support

**Files Modified**:
- `internal/interp/expressions_complex.go` - Interface casting logic
- `internal/interp/statements_declarations.go` - Interface initialization, exception checks
- `internal/interp/builtins_type.go` - TypeOf support for interfaces

### 9.1.4 Interface Fields in Records [LOW]

**Goal**: Support interface-typed fields in record types.

**Status**: DONE

**Impact**: Fixes 1 test

**Estimate**: 1-2 hours (actual: 1.5 hours)

**Tests Fixed**:
- `intf_in_record` (partial - core functionality working, minor output format differences remain)

**Error**: `ERROR: unknown or invalid type for field 'FIntf' in record 'TRec'`

**Root Cause**:
- `resolveTypeFromAnnotation` in `internal/interp/helpers_conversion.go` didn't recognize interface types
- Record field initialization didn't create InterfaceInstance for interface-typed fields

**Implementation**:
- [x] Update type resolution to recognize interface type annotations
- [x] Add interface type to supported field types in records
- [x] Initialize interface fields as InterfaceInstance with nil object
- [x] Handle interface assignment in record field access
- [x] Handle interface method calls through record fields
- [x] Update error messages for nil interface access

**Example Test**:
```pascal
type TRec = record
  FIntf: IMyInterface;  // Interface-typed field
end;
```

**Files Modified**:
- `internal/interp/helpers_conversion.go` - Added interface type recognition
- `internal/interp/record.go` - Initialize interface fields as InterfaceInstance (2 locations)
- `internal/interp/objects_hierarchy.go` - Updated nil interface error message
- `internal/interp/objects_methods.go` - Updated nil interface error for method calls
- `internal/interp/errors.go` - Added location tracking for member access/method calls

### 9.1.5 Interface Lifetime Management [HIGH PRIORITY - COMPLEX]

**Goal**: Implement reference counting and automatic destructor calls for interface-held objects.

**Status**: DONE

**Impact**: Fixes 4 out of 5 tests (80% success rate for lifetime management)

**Estimate**: 4-8 hours (actual: 6 hours including debugging)

**Tests Fixed**:
- `interface_lifetime` ✓
- `interface_lifetime_scope` ✓
- `interface_lifetime_scope_ex1` ✓
- `interface_lifetime_scope_ex2` (partial - edge case with function return assignment)
- `interface_lifetime_simple` ✓

**Error**: Missing "Destroy" output when interface goes out of scope

**Expected Behavior**:
```pascal
IntfRef := TMyImplementation.Create;
IntfRef.A;
IntfRef := nil;  // -> Should call Destroy on underlying object
PrintLn('end');
```

**Expected Output**: `A\nDestroy\nend`
**Actual Output**: `A\nend`

**Root Cause**:
- No reference counting for objects held by interfaces
- No destructor call when interface set to nil or goes out of scope
- No cleanup mechanism when last interface reference is released

**Implementation**:
- [x] Add reference count field to ObjectInstance in `class.go`
- [x] Increment ref count when interface wraps object (NewInterfaceInstance)
- [x] Decrement ref count when interface assigned nil or goes out of scope
- [x] Call destructor when ref count reaches zero (ReleaseInterfaceReference)
- [x] Update InterfaceInstance assignment in `statements_assignments.go`
- [x] Add scope-based cleanup in function return (cleanupInterfaceReferences)
- [x] Handle interface-to-interface assignment (copy semantics with RefCount++)
- [x] Handle var parameter interface assignments with reference counting
- [x] Initialize Result for interface return types as InterfaceInstance

**Complexity Notes**:
- Must avoid memory leaks (objects not freed) ✓
- Must avoid premature cleanup (object freed while still referenced) ✓
- Must handle circular references gracefully (not fully tested)
- Need to track all interface assignments and scope exits ✓

**Overall Test Results**:
- Before: 22/33 tests passing (67%)
- After: 26/32 tests passing (81%)

**Files Modified**:
- `internal/interp/class.go` - Added RefCount field to ObjectInstance
- `internal/interp/interface.go` - Reference counting and cleanup implementation
- `internal/interp/functions_user.go` - Result initialization for interface returns
- `internal/interp/statements_assignments.go` - Interface assignment reference management

### 9.1.6 Method Delegate Assignment [LOW - DEFERRED]

**Goal**: Support extracting bound method references from interface instances.

**Status**: DEFERRED

**Impact**: Fixes 1 test

**Estimate**: 2-4 hours

**Tests Fixed**:
- `intf_delegate`

**Error**: `ERROR: undefined function: h at line 18, column 3`

**Root Cause**:
- Can't assign interface method to procedure variable
- No support for bound method pointers

**Example Test**:
```pascal
var h : procedure := i.Hello;  // Extract method reference from interface
h();  // Call it
```

**Implementation** (when implemented):
- [ ] Support extracting method references from InterfaceInstance
- [ ] Create bound method pointer values (capture interface + method)
- [ ] Handle invocation of bound methods

**Deferred Because**:
- Complex feature requiring new value types
- Low test impact (1 test)
- Can be implemented later without blocking other features

**Files to Modify** (future):
- `internal/interp/expressions_complex.go`
- `internal/interp/value.go`

---

**Success Criteria**:
- After subtasks 1-4: 27/33 tests passing (82% pass rate)
- After subtask 5: 32/33 tests passing (97% pass rate)
- All changes maintain backward compatibility with existing tests
- Interface behavior matches original DWScript semantics

**Testing**:
```bash
# Run interface reference tests
go test -v ./internal/interp -run TestInterfaceReferenceTests

# Run full test suite to verify no regressions
just test
```
---

- [x] **Task 9.2: Fix Class Constant Resolution in Semantic Analyzer** - Enable class constants to be accessed from both instance and class methods, with proper visibility checking and inheritance support. Fixed `analyzeIdentifier` to check class constants, updated `analyzeMemberAccess` for class constant access via class name/instance, added interpreter support. All subtasks complete (9.2.1-9.2.3). (Estimate: 2-3 hours) ✅

---

- [x] **Task 9.3: Support Default Constructors (Constructor `default` Keyword)** - Implement support for the `default` keyword on constructors to enable using `new ClassName(args)` syntax with non-Create constructors. Added `DefaultConstructor` field to `ClassType`, updated `analyzeNewExpression` to use default constructor, added validation for single default per class, updated interpreter. All subtasks complete (9.3.1-9.3.4). (Estimate: 3-4 hours) ✅

---

- [x] **Task 9.4: Implement Variant Type Support** - Implement full Variant type support including Null/Unassigned values and variant operations. Added Null and Unassigned values, implemented variant arithmetic/logical/comparison operators with type coercion, implemented coalesce operator (??), added variant type conversions and casts. All subtasks complete (9.4.1-9.4.5). Unlocks 17 failing tests in SimpleScripts. (Estimate: 20-24 hours, 2.5-3 days) ✅

---

## Task 9.5: Implement Class Variables (class var)

**Goal**: Add support for class variables (`class var`) in class declarations.

**Estimate**: 12-15 hours (1.5-2 days)

**Status**: NOT STARTED

**Impact**: Unlocks 11 failing tests in SimpleScripts

**Priority**: P0 - CRITICAL (Core OOP feature)

**Description**: Class variables are static class members that belong to the class itself rather than instances. In DWScript, they are declared with the `class var` keyword and can be accessed via the class name (e.g., `TBase.Test`) or via instances. Currently:
- Parser doesn't recognize `class var` syntax in class bodies
- Type system doesn't track class variables separately from instance fields
- Semantic analyzer and interpreter have no support for class variable access

**Failing Tests** (11 total):
- class_var
- class_var_as_prop
- class_var_dyn1
- class_var_dyn2
- class_method3
- class_method4
- static_class
- static_class_array
- static_method1
- static_method2
- field_scope

**Reference**: See `FIXTURE_FAILURES_ANALYSIS.md` - Priority P0, Section 2

**Example**:
```pascal
type TBase = class
  class var Test : Integer;
end;

TBase.Test := 123;  // Access via class name
var b : TBase;
PrintLn(b.Test);    // Access via instance
```

**Subtasks**:

### 9.5.1 Parse Class Variable Declarations

**Goal**: Update parser to recognize `class var` syntax in class bodies.

**Estimate**: 3-4 hours

**Status**: DONE

**Implementation**:
1. Add parsing for `class var` keyword in class body
2. Create AST node to represent class variables (or flag in existing FieldDeclaration)
3. Handle multiple class var declarations
4. Support initialization syntax: `class var Test : Integer := 123;`

**Files Modified**:
- `internal/parser/classes.go` (lines 229-238: class var parsing already implemented)
- `pkg/ast/classes.go` (line 196: IsClassVar flag already exists in FieldDecl)
- `internal/parser/class_var_init_test.go` (comprehensive tests already exist)
- `internal/parser/parser_classvar_test.go` (added additional verification tests)

**Notes**:
- Parser implementation for class var was already complete
- All tests pass, including initialization, type inference, and visibility modifiers
- Supports both `class var X: Type;` and `class var X: Type := Value;` syntax

### 9.5.2 Type System Support for Class Variables

**Goal**: Extend ClassType to track class variables separately from instance fields.

**Estimate**: 3-4 hours

**Status**: DONE

**Implementation**:
1. Add `ClassVars map[string]*types.Type` field to ClassType
2. During semantic analysis of class declarations, populate ClassVars
3. Handle class variable inheritance (child classes inherit parent's class vars)
4. Validate class variable initialization

**Files Already Modified**:
- `internal/types/types.go` (line 424: ClassVars field already exists)
- `internal/semantic/analyze_classes_decl.go` (lines 291-349: class var handling already implemented)
- `internal/semantic/type_resolution.go` (lines 866-883: addParentClassVarsToScope method)

**Notes**:
- Type system implementation for class vars was already complete
- ClassType.ClassVars map stores class variable types separately from instance Fields
- Semantic analyzer properly:
  - Detects duplicate class variable declarations
  - Handles explicit type annotations
  - Supports type inference from initialization values
  - Validates type compatibility for initializations
  - Stores class variable types in ClassVars map
- Class variable inheritance implemented via addParentClassVarsToScope:
  - Recursively adds parent class variables to method scopes
  - Allows shadowing (child class vars can hide parent class vars)
- All semantic analyzer tests pass, including:
  - TestClassVariable
  - TestClassVariableWithInvalidType
  - TestClassVariableAndInstanceField
  - TestClassMethodAccessingClassVariable

**Remaining Work**: Task 9.5.3 needed for class variable access via class name (e.g., `TBase.Test`)

### 9.5.3 Semantic Analysis for Class Variable Access

**Goal**: Support type checking for class variable access via class name or instance.

**Estimate**: 3-4 hours

**Status**: DONE

**Implementation**:
1. In member access expressions, check both instance fields and class vars
2. For type name access (e.g., `TBase.Test`), look up class vars
3. Validate read/write access to class variables
4. Type check assignments to class variables

**Files Modified**:
- `internal/types/types.go` (lines 689-705: added GetClassVar method to ClassType)
- `internal/semantic/analyze_classes.go` (lines 310-314: added class var lookup in analyzeMemberAccessExpression)
- `internal/semantic/class_var_access_test.go` (new file: comprehensive tests for class var access)

**Notes**:
- Added GetClassVar method to ClassType with inheritance support (recursively checks parent classes)
- Integrated class variable lookup into member access expression analysis
- Class variables can now be accessed via:
  - Class name: `TBase.Test`
  - Instance: `obj.Test` (even if obj is nil, since class vars belong to the class)
- Semantic analysis validates:
  - Class variable existence (with proper error messages)
  - Type compatibility for assignments
  - Inheritance (child classes can access parent class variables)
  - Shadowing (child class vars can override parent class vars)
- All semantic analyzer tests pass (11 new tests added):
  - Access via class name and instance
  - Inheritance and shadowing
  - Type checking and error handling

**Remaining Work**: Task 9.5.4 needed for runtime execution of class variable access and assignments

### 9.5.4 Runtime Support for Class Variables

**Goal**: Implement class variable storage and access in interpreter and bytecode VM.

**Estimate**: 3-4 hours

**Status**: PARTIALLY COMPLETE (blocked on Task 9.18)

**Implementation**:
1. Create global storage for class variables (separate from instances) ✓
2. Implement class variable initialization ✓
3. Handle class variable access via class name ✓
4. Handle class variable access via instance (lookup in class, not instance) ⚠️ PARTIAL

**Files Modified**:
- `internal/interp/declarations.go` (lines 309-352: class var initialization already complete)
- `internal/interp/objects_hierarchy.go` (lines 51-54, 227-230, 389-391: class var access)
- `internal/interp/objects_hierarchy.go` (lines 322-348: attempted nil instance access - blocked)
- `internal/interp/statements_assignments.go` (lines 488-494: class var assignment via class name)
- `internal/interp/fixture_test.go` (added SetSemanticInfo calls for tests)
- `internal/interp/class_var_test.go` (new file: runtime tests for class variables)

**What Works**:
- ✓ Class variables stored in `ClassInfo.ClassVars map[string]Value`
- ✓ Initialization with default values or explicit init expressions
- ✓ Access via class name: `TBase.Test` (read and write)
- ✓ Inheritance: `lookupClassVar` recursively checks parent classes
- ✓ Access via object instances: `obj.Test` where obj is non-nil
- ✓ Assignment via class name: `TBase.Test := 123`
- ✓ Tests: `TestClassVariableAccessViaClassNameRuntime` passes

**What's Blocked**:
- ⚠️ Access via NIL instances: `var b : TBase; PrintLn(b.Test)`
- **Blocker**: Task 9.18 SemanticInfo migration incomplete
  - SemanticInfo exists but not populated with type information
  - Cannot determine class type of nil variables at runtime
  - Code in place (lines 326-348) but SemanticInfo.GetType() returns nil

**Potential Solutions**:
1. Complete Task 9.18: Populate SemanticInfo.SetType() in semantic analyzer
2. Use typed nil values that carry class metadata
3. Store variable type information in environment alongside values

**Testing**:
```bash
# Works:
go test -v ./internal/interp -run TestClassVariableAccessViaClassNameRuntime

# Fails (nil instance access):
go test -v ./internal/interp -run TestClassVariableAccessViaInstanceRuntime
go test -v ./internal/interp -run TestDWScriptFixtures/SimpleScripts/class_var
```

**Note**: Significant progress made. Core infrastructure complete. Final piece requires either Task 9.18 completion or alternative type tracking mechanism.

---

## Task 9.6: Enhance Class Constants with Field Initialization

**Goal**: Support field initialization from class constants in class body.

**Estimate**: 6-8 hours (0.75-1 day)

**Status**: NOT STARTED

**Impact**: Unlocks 7 failing tests in SimpleScripts (complements Task 9.2)

**Priority**: P0 - CRITICAL (Required for class patterns)

**Description**: Task 9.2 added basic class constant support, but DWScript also allows initializing fields directly from constants using syntax like `FField := Value;` inside the class body. This requires:
- Parsing field initialization syntax (currently fails with parse errors)
- Semantic analysis to resolve constant references in initializers
- Runtime support for field initialization during object creation

**Failing Tests** (7 total):
- class_const2 (semantic issues with const resolution)
- class_const3 (missing hints for case mismatch)
- class_const4 (parse error for field initialization syntax)
- class_const_as_prop (output mismatch)
- class_init (parse error)
- const_block (parse error)
- enum_element_deprecated

**Reference**: See `FIXTURE_FAILURES_ANALYSIS.md` - Priority P0, Section 3

**Example**:
```pascal
type TObj = class
  const Value = 5;
  FField := Value;  // Initialize field from constant
end;
```

**Subtasks**:

### 9.6.1 Parse Field Initialization Syntax

**Goal**: Update parser to handle `FField := Value;` syntax in class bodies.

**Estimate**: 2-3 hours

**Implementation**:
1. Modify class body parser to recognize `:=` after identifier
2. Create field with initialization expression in AST
3. Distinguish from method declarations and properties

**Files to Modify**:
- `internal/parser/parser_classes.go` (parse field initialization)
- `pkg/ast/declarations.go` (add Initializer field to FieldDeclaration)

### 9.6.2 Semantic Analysis for Field Initializers

**Goal**: Type check and resolve constant references in field initializers.

**Estimate**: 2-3 hours

**Implementation**:
1. During class declaration analysis, analyze field initializer expressions
2. Resolve references to class constants
3. Validate initializer types match field types
4. Report errors for invalid initializers

**Files to Modify**:
- `internal/semantic/analyze_classes_decl.go` (analyze field initializers)

### 9.6.3 Runtime Field Initialization

**Goal**: Execute field initializers during object creation.

**Estimate**: 2 hours

**Implementation**:
1. During object construction, evaluate field initializers
2. Apply initialized values to new instances
3. Handle initialization order (constants before field inits)

**Files to Modify**:
- `internal/interp/objects_creation.go` (execute field initializers)

**Success Criteria**:
- All 7 class const tests pass
- `FField := Value;` syntax parses correctly
- Fields are initialized from constants during object creation
- `new TObj.FField` returns the constant value

**Testing**:
```bash
go test -v ./internal/interp -run TestDWScriptFixtures/SimpleScripts/class_const4
go test -v ./internal/interp -run TestDWScriptFixtures/SimpleScripts/class_init
```

---

## Task 9.12: Implement Record Advanced Features

**Goal**: Add field initialization, record constants, record class variables, and nested records.

**Estimate**: 14-18 hours (2-2.5 days)

**Status**: NOT STARTED

**Impact**: Unlocks 32 failing tests in SimpleScripts

**Priority**: P1 - IMPORTANT (Value type features)

**Description**: Records currently have basic support, but DWScript includes advanced features like field initialization syntax, record constants, class variables in records, nested records, and enhanced record methods. These features make records more powerful as value types.

**Reference**: See `FIXTURE_FAILURES_ANALYSIS.md` - Priority P1, Section 8

**Failing Tests** (32 total):
- const_record
- record_aliased_field
- record_class_field_init
- record_clone1
- record_const
- record_const_as_prop
- record_dynamic_init
- record_field_init
- record_in_copy
- record_metaclass_field
- record_method, record_method2, record_method3, record_method4, record_method5
- record_nested, record_nested2
- record_property
- record_record_field_init
- record_result, record_result2, record_result3
- record_passing
- record_recursive_dynarray
- record_static_array
- record_var
- record_var_as_prop
- record_var_param1, record_var_param2
- result_direct
- string_record_field_get_set
- var_param_rec_field
- var_param_rec_method

**Example**:
```pascal
type
  TPoint = record
    X: Integer := 0;      // Field initialization
    Y: Integer := 0;

    const Origin = 0;     // Record constant
    class var Count: Integer;  // Class variable

    function Distance: Float;  // Record method
    begin
      Result := Sqrt(X*X + Y*Y);
    end;
  end;

  TRect = record
    TopLeft: TPoint;      // Nested record
    BottomRight: TPoint;
  end;

const
  DefaultPoint: TPoint = (X: 0; Y: 0);  // Record constant

var p: TPoint;
begin
  // Fields auto-initialized to 0
  PrintLn(p.Distance());
end;
```

**Complexity**: High - Multiple interrelated features

**Subtasks**:

### 9.12.1 Parse Record Field Initialization

**Goal**: Support `FieldName: Type := Value;` syntax in records.

**Estimate**: 2-3 hours

**Implementation**:
1. Extend record field parsing to handle `:= <expression>`
2. Store initialization expression in FieldDeclaration
3. Parse nested record field access in initializers
4. Handle type inference from initializers

**Files to Modify**:
- `internal/parser/records.go` (field initialization parsing)
- `pkg/ast/records.go` (Initializer field on FieldDeclaration)

### 9.12.2 Parse Record Constants and Class Variables

**Goal**: Support `const` and `class var` in record bodies.

**Estimate**: 2 hours

**Implementation**:
1. Parse `const <name> = <value>;` in record body
2. Parse `class var <name>: <type>;` in record body
3. Store in RecordDecl AST node
4. Reuse class const/class var parsing logic

**Files to Modify**:
- `internal/parser/records.go` (record const/class var parsing)
- `pkg/ast/records.go` (add Constants, ClassVars fields)

### 9.12.3 Semantic Analysis for Record Features

**Goal**: Type check record field initializers, constants, and class variables.

**Estimate**: 4-5 hours

**Implementation**:
1. Analyze field initializers, check type compatibility
2. Validate record constants (compile-time constant values)
3. Add record class variables to type system
4. Handle nested record field access
5. Type check record literal expressions with nested records

**Files to Modify**:
- `internal/semantic/analyze_records.go` (record feature analysis)
- `internal/types/types.go` (RecordType with Constants, ClassVars)

### 9.12.4 Runtime Record Field Initialization

**Goal**: Execute field initializers when creating record values.

**Estimate**: 3-4 hours

**Implementation**:
1. On record variable declaration, initialize fields with default values
2. Evaluate field initializer expressions
3. Handle nested record initialization
4. Record constants stored as global values
5. Record class variables in global storage

**Files to Modify**:
- `internal/interp/records.go` (record initialization)
- `internal/interp/values.go` (record value creation)

### 9.12.5 Enhanced Record Methods

**Goal**: Fix record method semantics (self reference, result handling).

**Estimate**: 2-3 hours

**Implementation**:
1. Record methods receive copy of record as Self
2. Modifications to Self don't affect original (value semantics)
3. Result variable in record functions
4. Nested record field access in methods

**Files to Modify**:
- `internal/interp/records.go` (record method calls)
- `internal/semantic/analyze_records.go` (record method analysis)

### 9.12.6 Record Properties

**Goal**: Support property declarations in records.

**Estimate**: 2-3 hours

**Implementation**:
1. Parse property declarations in record bodies
2. Semantic analysis for record properties
3. Runtime property getter/setter execution
4. Properties accessing record fields

**Files to Modify**:
- `internal/parser/records.go` (record property parsing)
- `internal/semantic/analyze_records.go` (property analysis)
- `internal/interp/records.go` (property access)

**Success Criteria**:
- Record fields can have initialization expressions
- Record constants and class variables work
- Nested records parse and execute correctly
- Record methods have proper value semantics
- Record properties work correctly
- All 32 record advanced feature tests pass

**Testing**:
```bash
go test -v ./internal/interp -run TestDWScriptFixtures/SimpleScripts/record
go test -v ./internal/semantic -run TestRecordAdvanced
```

---

## Task 9.13: Implement Property Advanced Features

**Goal**: Add indexed properties, array-typed properties, and property promotion/reintroduce.

**Estimate**: 8-12 hours (1-1.5 days)

**Status**: NOT STARTED

**Impact**: Unlocks 9 failing tests in SimpleScripts

**Priority**: P1 - IMPORTANT (OOP encapsulation)

**Description**: Properties currently have basic getter/setter support, but DWScript includes advanced features like indexed properties (e.g., `Items[i]`), array-typed properties, property promotion from parent classes, and the `reintroduce` keyword for shadowing parent properties.

**Reference**: See `FIXTURE_FAILURES_ANALYSIS.md` - Priority P1, Section 9

**Failing Tests** (9 total):
- class_var_as_prop
- index_property
- property_call
- property_index
- property_of_as
- property_promotion
- property_reintroduce
- property_sub_default
- property_type_array

**Example**:
```pascal
type
  TList = class
    private
      FData: array of Integer;
    public
      // Indexed property (default)
      property Items[Index: Integer]: Integer
        read GetItem write SetItem; default;

      // Array-typed property
      property Data: array of Integer read FData;

    function GetItem(Index: Integer): Integer;
    begin
      Result := FData[Index];
    end;

    procedure SetItem(Index: Integer; Value: Integer);
    begin
      FData[Index] := Value;
    end;
  end;

var list: TList;
begin
  list := TList.Create;
  list[0] := 42;        // Uses default indexed property
  PrintLn(list[0]);
end;
```

**Complexity**: Medium-High - Multiple property enhancement features

**Subtasks**:

### 9.13.1 Parse Indexed Properties

**Goal**: Support `property Name[Index: Type]: Type` syntax.

**Estimate**: 2-3 hours

**Implementation**:
1. Extend property parsing to handle `[` parameters `]` after property name
2. Parse multiple index parameters
3. Parse `default` keyword for default indexed property
4. Store index parameters in PropertyDecl

**Files to Modify**:
- `internal/parser/properties.go` (indexed property parsing)
- `pkg/ast/properties.go` (IndexParams field on PropertyDecl)

### 9.13.2 Parse Array-Typed Properties

**Goal**: Support properties with array types.

**Estimate**: 1 hour

**Implementation**:
1. Allow array types in property type declarations
2. Handle getter/setter with array return/parameter types
3. Parse array property access syntax

**Files to Modify**:
- `internal/parser/properties.go` (array type properties)

### 9.13.3 Semantic Analysis for Indexed Properties

**Goal**: Type check indexed property access and assignments.

**Estimate**: 3-4 hours

**Implementation**:
1. Resolve indexed property access: `obj.Prop[index]`
2. Check index parameter types match declaration
3. Type check getter/setter signatures with index parameters
4. Default indexed property allows `obj[index]` syntax
5. Array-typed properties type check correctly

**Files to Modify**:
- `internal/semantic/analyze_properties.go` (indexed property analysis)
- `internal/semantic/analyze_expressions.go` (property access with indices)

### 9.13.4 Runtime Indexed Property Access

**Goal**: Execute indexed property getters/setters with indices.

**Estimate**: 2-3 hours

**Implementation**:
1. Evaluate index expressions
2. Call getter with index parameters
3. Call setter with index + value parameters
4. Default indexed property via `[]` operator
5. Array-typed property returns array value

**Files to Modify**:
- `internal/interp/properties.go` (indexed property execution)
- `internal/interp/objects_properties.go` (property access)

### 9.13.5 Property Promotion and Reintroduce

**Goal**: Support `reintroduce` and property promotion from parent.

**Estimate**: 2-3 hours

**Implementation**:
1. Parse `reintroduce` keyword on properties
2. Semantic analysis: allow child class to shadow parent property with reintroduce
3. Property promotion: access parent property via child class
4. Runtime: respect override/reintroduce semantics

**Files to Modify**:
- `internal/parser/properties.go` (reintroduce keyword)
- `internal/semantic/analyze_properties.go` (promotion/reintroduce)
- `internal/interp/properties.go` (runtime property lookup)

**Success Criteria**:
- Indexed properties parse and work correctly
- Array-typed properties supported
- Default indexed property enables `obj[i]` syntax
- Property promotion from parent classes works
- `reintroduce` keyword allows property shadowing
- All 9 property advanced feature tests pass

**Testing**:
```bash
go test -v ./internal/interp -run TestDWScriptFixtures/SimpleScripts/property
go test -v ./internal/semantic -run TestPropertyAdvanced
```

---

## Task 9.14: Fix Inheritance and Virtual Methods Issues

**Goal**: Correct override validation, inherited keyword, reintroduce, and virtual constructors.

**Estimate**: 10-14 hours (1.5-2 days)

**Status**: NOT STARTED

**Impact**: Unlocks 14 failing tests in SimpleScripts

**Priority**: P1 - IMPORTANT (OOP polymorphism)

**Description**: Current inheritance and virtual method implementation has several issues: improper override validation, incomplete `inherited` keyword support (especially in constructors), missing `reintroduce` keyword, and incorrect virtual constructor behavior. These are critical for proper OOP polymorphism.

**Reference**: See `FIXTURE_FAILURES_ANALYSIS.md` - Priority P1, Section 10

**Failing Tests** (14 total):
- class_forward
- class_parent
- clear_ref_in_constructor_assignment
- clear_ref_in_destructor
- destroy
- free_destroy
- inherited1, inherited2
- inherited_constructor
- oop
- override_deep
- reintroduce
- reintroduce_virtual
- virtual_constructor, virtual_constructor2

**Example**:
```pascal
type
  TBase = class
    constructor Create; virtual;
    procedure DoSomething; virtual;
  end;

  TDerived = class(TBase)
    constructor Create; override;  // Override virtual constructor
    procedure DoSomething; override;
  end;

constructor TBase.Create;
begin
  PrintLn('TBase.Create');
end;

constructor TDerived.Create;
begin
  inherited;  // Call parent constructor
  PrintLn('TDerived.Create');
end;

procedure TDerived.DoSomething;
begin
  inherited DoSomething;  // Call parent method
  PrintLn('TDerived.DoSomething');
end;
```

**Complexity**: Medium-High - Requires fixes across semantic and runtime

**Subtasks**:

### 9.14.1 Fix Override Validation

**Goal**: Properly validate override keyword matches parent virtual method.

**Estimate**: 2-3 hours

**Implementation**:
1. Check parent class has method with same name
2. Verify parent method is declared virtual or override
3. Validate signature matches (same params and return type)
4. Report error if override used without virtual parent
5. Deep override chains (override of override)

**Files to Modify**:
- `internal/semantic/analyze_classes.go` (override validation)

### 9.14.2 Implement Inherited Keyword Fully

**Goal**: Support `inherited` calls in all method types.

**Estimate**: 3-4 hours

**Implementation**:
1. Parse `inherited;` (call parent's same method)
2. Parse `inherited MethodName(args);` (call specific parent method)
3. Semantic analysis: resolve inherited to parent class method
4. In constructors, `inherited` calls parent constructor
5. Type check inherited calls

**Files to Modify**:
- `internal/parser/expressions.go` (parse inherited)
- `pkg/ast/expressions.go` (InheritedExpression node)
- `internal/semantic/analyze_classes.go` (inherited resolution)

### 9.14.3 Runtime Inherited Call Execution

**Goal**: Execute inherited calls correctly.

**Estimate**: 2-3 hours

**Implementation**:
1. Look up parent class method
2. Call parent method with current object (Self)
3. In constructors, chain to parent constructor before child initialization
4. In destructors, call parent destructor after child cleanup

**Files to Modify**:
- `internal/interp/objects_methods.go` (inherited calls)
- `internal/interp/objects_creation.go` (constructor chaining)
- `internal/interp/objects_destruction.go` (destructor chaining)

### 9.14.4 Implement Reintroduce Keyword

**Goal**: Support reintroduce for shadowing parent members.

**Estimate**: 2 hours

**Implementation**:
1. Parse `reintroduce` keyword on methods
2. Semantic analysis: allow method to shadow parent method without override
3. Warning if shadowing without reintroduce
4. Runtime: child method hides parent method

**Files to Modify**:
- `internal/parser/functions.go` (parse reintroduce)
- `internal/semantic/analyze_classes.go` (reintroduce validation)

### 9.14.5 Fix Virtual Constructor Behavior

**Goal**: Correct virtual constructor dispatch and initialization.

**Estimate**: 2-3 hours

**Implementation**:
1. Virtual constructors can be overridden
2. Calling Create on class reference dispatches to correct constructor
3. Constructor chaining with inherited works correctly
4. Virtual destructor support (Free, Destroy)

**Files to Modify**:
- `internal/interp/objects_creation.go` (virtual constructor dispatch)
- `internal/semantic/analyze_classes.go` (virtual constructor validation)

**Success Criteria**:
- Override validation checks parent method is virtual
- `inherited` works in methods, constructors, destructors
- `inherited MethodName` syntax works
- `reintroduce` allows shadowing without override
- Virtual constructors dispatch correctly
- Constructor/destructor chaining works
- All 14 inheritance/virtual method tests pass

**Testing**:
```bash
go test -v ./internal/interp -run TestDWScriptFixtures/SimpleScripts/inherited
go test -v ./internal/interp -run TestDWScriptFixtures/SimpleScripts/virtual_constructor
go test -v ./internal/interp -run TestDWScriptFixtures/SimpleScripts/override
go test -v ./internal/semantic -run TestInheritance
```

---

## Task 9.15: Implement Enum Advanced Features

**Goal**: Add enum boolean operations, bounds (Low/High), EnumByName, flags, scoped enums, and deprecation.

**Estimate**: 8-12 hours (1-1.5 days)

**Status**: NOT STARTED

**Impact**: Unlocks 12 failing tests in SimpleScripts

**Priority**: P1 - IMPORTANT (Type system completeness)

**Description**: Enumerations currently have basic support, but DWScript includes advanced features like boolean operations on enums, bounds checking (Low/High), EnumByName function for string-to-enum conversion, enum flags (sets), scoped enums, and enum element deprecation.

**Reference**: See `FIXTURE_FAILURES_ANALYSIS.md` - Priority P1, Section 11

**Failing Tests** (12 total):
- aliased_enum
- enum_bool_op
- enum_bounds
- enum_byname
- enum_casts
- enum_element_deprecated
- enum_flags1
- enum_scoped
- enum_to_integer
- enumerations
- enumerations_names
- enumerations_qualifiednames

**Example**:
```pascal
type
  TMyEnum = (meA, meB, meC);
  TScopedEnum = (seX, seY) scoped;  // Elements accessed as TScopedEnum.seX
  TFlags = (flRead, flWrite, flExecute) flags;  // Bit flags

var
  e: TMyEnum;
  flags: TFlags;
begin
  // Bounds
  for e := Low(TMyEnum) to High(TMyEnum) do
    PrintLn(e);

  // EnumByName
  e := EnumByName<TMyEnum>('meB');

  // Boolean operations
  if e in [meA, meB] then
    PrintLn('A or B');

  // Flags (set operations)
  flags := [flRead, flWrite];
  if flRead in flags then
    PrintLn('Readable');

  // Scoped enum
  var se := TScopedEnum.seX;  // Must use type prefix
end;
```

**Complexity**: Medium - Multiple enum enhancements

**Subtasks**:

### 9.15.1 Parse Enum Modifiers

**Goal**: Support `scoped`, `flags`, and deprecation modifiers on enums.

**Estimate**: 2 hours

**Implementation**:
1. Parse `scoped` keyword after enum declaration
2. Parse `flags` keyword for bit flag enums
3. Parse deprecation attributes on enum elements
4. Store modifiers in EnumDecl AST

**Files to Modify**:
- `internal/parser/enums.go` (enum modifier parsing)
- `pkg/ast/enums.go` (Scoped, Flags, Deprecated fields)

### 9.15.2 Enum Boolean Operations

**Goal**: Support boolean operators with enum operands.

**Estimate**: 2-3 hours

**Implementation**:
1. `in` operator: check if enum value in set of values
2. Set operations on enum values: `[meA, meB]`
3. Semantic analysis for enum set expressions
4. Runtime evaluation of enum in set

**Files to Modify**:
- `internal/semantic/analyze_expressions.go` (enum boolean ops)
- `internal/interp/expressions_operators.go` (enum in operator)

### 9.15.3 Enum Bounds (Low/High)

**Goal**: Implement Low() and High() built-in functions for enums.

**Estimate**: 1-2 hours

**Implementation**:
1. `Low(EnumType)` returns first enum element
2. `High(EnumType)` returns last enum element
3. Semantic analysis: validate enum type argument
4. Runtime: return enum min/max values

**Files to Modify**:
- `internal/semantic/builtin_functions.go` (Low/High functions)
- `internal/interp/builtin_functions.go` (Low/High implementation)

### 9.15.4 EnumByName Function

**Goal**: Implement EnumByName for string-to-enum conversion.

**Estimate**: 2 hours

**Implementation**:
1. Parse `EnumByName<TEnumType>('name')` syntax
2. Semantic analysis: validate generic type parameter and string argument
3. Runtime: look up enum element by name, return value
4. Handle qualified names for scoped enums

**Files to Modify**:
- `internal/semantic/builtin_functions.go` (EnumByName function)
- `internal/interp/builtin_functions.go` (EnumByName implementation)

### 9.15.5 Scoped Enums

**Goal**: Enforce scoped enum access (TypeName.Element).

**Estimate**: 2-3 hours

**Implementation**:
1. Scoped enums require type prefix for access
2. Parse `TScopedEnum.seX` syntax
3. Semantic analysis: validate scoped enum access
4. Unscoped enums allow direct element access

**Files to Modify**:
- `internal/semantic/analyze_enums.go` (scoped enum validation)
- `internal/parser/expressions.go` (qualified enum access)

### 9.15.6 Enum Flags and Casting

**Goal**: Support flags enums and enum-to-integer casts.

**Estimate**: 2-3 hours

**Implementation**:
1. Flags enums are bit flags (2^n values)
2. Integer(enumValue) casts enum to integer
3. EnumType(intValue) casts integer to enum
4. Semantic analysis and runtime for casts

**Files to Modify**:
- `internal/semantic/analyze_casts.go` (enum casting)
- `internal/interp/expressions_casts.go` (enum cast execution)
- `internal/types/types.go` (flags enum metadata)

**Success Criteria**:
- Enum boolean operations (in, sets) work
- Low/High functions return enum bounds
- EnumByName converts string to enum
- Scoped enums enforce qualified access
- Flags enums support bit operations
- Enum-to-integer and integer-to-enum casts work
- Enum element deprecation warnings
- All 12 enum advanced feature tests pass

**Testing**:
```bash
go test -v ./internal/interp -run TestDWScriptFixtures/SimpleScripts/enum
go test -v ./internal/semantic -run TestEnumAdvanced
```

---

## Task 9.16 Introduce Base Structs for AST Nodes

**Goal**: Eliminate code duplication by introducing base structs for common node fields and behavior.

**Estimate**: 8-10 hours (1-1.5 days)

**Status**: IN PROGRESS

**Impact**: Reduces AST codebase by ~30% (~500 lines), eliminates duplicate boilerplate across 50+ node types

**Description**: Currently, every AST node type duplicates identical implementations for `Pos()`, `End()`, `TokenLiteral()`, `GetType()`, and `SetType()` methods. This creates ~500 lines of repetitive code that is error-prone to maintain. By introducing base structs with embedding, we can eliminate this duplication while maintaining the same interface.

**Current Problem**:

```go
// Repeated ~50 times across different node types
type IntegerLiteral struct {
    Type   *TypeAnnotation
    Token  token.Token
    Value  int64
    EndPos token.Position
}

func (il *IntegerLiteral) Pos() token.Position  { return il.Token.Pos }
func (il *IntegerLiteral) End() token.Position {
    if il.EndPos.Line != 0 {
        return il.EndPos
    }
    pos := il.Token.Pos
    pos.Column += len(il.Token.Literal)
    pos.Offset += len(il.Token.Literal)
    return pos
}
func (il *IntegerLiteral) TokenLiteral() string { return il.Token.Literal }
func (il *IntegerLiteral) GetType() *TypeAnnotation    { return il.Type }
func (il *IntegerLiteral) SetType(typ *TypeAnnotation) { il.Type = typ }
```

**Strategy**: Create base structs using Go embedding to share common fields and method implementations:

1. **BaseNode**: Common fields (Token, EndPos) and methods (Pos, End, TokenLiteral)
2. **TypedExpressionBase**: Extends BaseNode with Type field and GetType/SetType methods
3. Refactor all node types to embed appropriate base struct
4. Remove duplicate method implementations

**Complexity**: Medium - Requires systematic refactoring of all AST node types across 25 files (~5,500 lines)

**Subtasks**:

- [x] 9.16.1 Design base struct hierarchy
  - [x] Create `BaseNode` struct with Token, EndPos fields
  - [x] Create `TypedExpressionBase` struct embedding BaseNode with Type field
  - [x] Implement common methods once on base structs
  - [x] Document design decisions and usage patterns
  - [x] Add `pkg/ast/base.go`

- [x] 9.16.2 Refactor literal expression nodes (Identifier, IntegerLiteral, FloatLiteral, StringLiteral, BooleanLiteral, CharLiteral, NilLiteral)
  - [x] Embed `TypedExpressionBase` into Identifier and adjust parser/tests
  - [x] Embed `TypedExpressionBase` into numeric/string/char/boolean literal structs
  - [x] Embed `TypedExpressionBase` into NilLiteral
  - [x] Remove redundant `TokenLiteral/Pos/End/GetType` methods
  - [x] Update parser/semantic/interpreter tests that construct these literals
  - [x] Updated all parser files (12 files, 37 instances)
  - [x] Updated all test files in internal/ast (17 files, 446 instances)
  - [x] Updated all test files in internal/bytecode (6 files, 100+ instances)
  - [x] Updated all test files in internal/interp (6 files, 85+ instances)
  - [x] Updated all test files in internal/semantic (3 files, 55+ instances)
  - All literal expression nodes now use TypedExpressionBase successfully

- [x] 9.16.3 Refactor binary and unary expressions (BinaryExpression, UnaryExpression, GroupedExpression, RangeExpression)
  - [x] Embed `TypedExpressionBase` into BinaryExpression
  - [x] Embed `TypedExpressionBase` into UnaryExpression
  - [x] Embed `TypedExpressionBase` into GroupedExpression
  - [x] Embed `TypedExpressionBase` into RangeExpression
  - [x] Remove duplicate type/position helpers and verify parser/semantic behavior
  - [x] Updated parser files (expressions.go, arrays.go, control_flow.go, sets.go)
  - [x] Updated 17 test files across internal/ast, internal/bytecode, internal/semantic
  - [x] All tests pass successfully - removed ~120 lines of boilerplate

- [x] 9.16.4 Refactor statement nodes (ExpressionStatement, VarDeclStatement, AssignmentStatement, BlockStatement, IfStatement, WhileStatement, etc.)
  - [x] Identify all statement structs across `pkg/ast/statements.go`, `pkg/ast/control_flow.go`, and related files
  - [x] Embed `BaseNode` into expression statements/assignments/var decls (already done in previous tasks)
  - [x] Embed `BaseNode` into control-flow statements (if/while/for/try/case) (already done in previous tasks)
  - [x] Embed `BaseNode` into exception-related nodes: TryStatement, ExceptClause, ExceptionHandler, FinallyClause, RaiseStatement
  - [x] Embed `BaseNode` into ReturnStatement
  - [x] Remove redundant position/token helpers (TokenLiteral, Pos, End) from all refactored nodes
  - [x] Update parser code to construct nodes with BaseNode wrapper
  - [x] Update all test files in internal/bytecode (6 files, 30+ instances)
  - [x] All tests pass successfully - removed ~50 lines of boilerplate from statement nodes

- [x] 9.16.5 Refactor declaration nodes (ConstDecl, FunctionDecl, ClassDecl, InterfaceDecl, etc.)
  - [x] Embed BaseNode into HelperDecl
  - [x] Embed BaseNode into InterfaceDecl / InterfaceMethodDecl
  - [x] Embed BaseNode into ConstDecl
  - [x] Embed BaseNode into TypeDeclaration
  - [x] Embed BaseNode into FieldDecl
  - [x] Embed BaseNode into PropertyDecl
  - [x] Embed BaseNode into FunctionDecl / constructor nodes
  - [x] Embed BaseNode into ClassDecl / Class-related structs (`pkg/ast/classes.go`)
  - [x] Embed BaseNode into RecordDecl / RecordPropertyDecl / FieldInitializer / RecordLiteralExpression (`pkg/ast/records.go`)
  - [x] Embed BaseNode into OperatorDecl
  - [x] Embed BaseNode into EnumDecl (`pkg/ast/enums.go`)
  - [x] Embed BaseNode into ArrayDecl/SetDecl nodes (`pkg/ast/arrays.go`, `pkg/ast/sets.go`)
  - [x] Embed BaseNode into UnitDeclaration and UsesClause structures (`pkg/ast/unit.go`)
  - [x] Remove duplicate helper methods once all declaration structs embed the base
  - [x] Update all parser files to use BaseNode syntax in struct literals
  - [x] Update all test files to use BaseNode syntax
  - Files: `pkg/ast/declarations.go`, `pkg/ast/functions.go`, `pkg/ast/classes.go`, `pkg/ast/interfaces.go`, `pkg/ast/records.go`, `pkg/ast/enums.go`, `pkg/ast/operators.go`, `pkg/ast/arrays.go`, `pkg/ast/sets.go`, `pkg/ast/unit.go` (~200 lines reduced)
  - All declaration nodes now embed BaseNode, eliminating duplicate boilerplate code

- [x] 9.16.6 Refactor type-specific nodes (ArrayLiteralExpression, CallExpression, NewExpression, MemberAccessExpression, etc.)
  - [x] Refactored NewExpression to embed TypedExpressionBase
  - [x] Refactored MemberAccessExpression to embed TypedExpressionBase
  - [x] Refactored MethodCallExpression to embed TypedExpressionBase
  - [x] Refactored InheritedExpression to embed TypedExpressionBase
  - [x] Updated all parser files (internal/parser/classes.go, internal/parser/expressions.go)
  - [x] Updated all test files (internal/bytecode/vm_test.go, internal/bytecode/compiler_expressions_test.go)
  - [x] Updated interpreter files (internal/interp/objects_methods.go, internal/interp/objects_hierarchy.go, internal/interp/objects_instantiation.go, internal/interp/functions_calls.go)
  - Files: `pkg/ast/arrays.go`, `pkg/ast/classes.go`, `pkg/ast/functions.go` (~80 lines of boilerplate removed)

- [x] 9.16.7 Update parser to use base struct constructors
  - [x] Update parser sites already touched (helpers/interfaces/const/type/property/field)
  - [x] Sweep remaining parser files for struct literals using removed `Token` fields
  - All parser files have been updated to use TypedExpressionBase/BaseNode pattern
  - No helper constructors needed - the pattern is straightforward and consistent

- [x] 9.16.8 Update semantic analyzer and interpreter
  - [x] Updated const/type/property/helper-specific tests where embedding occurred
  - [x] Refactored SetLiteral to use TypedExpressionBase (removed ~40 lines of boilerplate)
  - [x] Refactored AddressOfExpression to use TypedExpressionBase (removed ~10 lines of boilerplate)
  - [x] Refactored LambdaExpression to use TypedExpressionBase (removed ~30 lines of boilerplate)
  - [x] Updated all parser/semantic/interpreter/bytecode files for these changes
  - [x] All tests passing for modified types (SetLiteral, AddressOfExpression, LambdaExpression)

- [ ] 9.16.9 Run comprehensive test suite
  - [ ] `go test ./pkg/ast`
  - [ ] `go test ./internal/parser`
  - [ ] `go test ./internal/semantic`
  - [ ] `go test ./internal/interp`
  - [ ] `go test ./internal/bytecode`
  - [ ] Fixture / CLI integration suite

**Files Modified**:

- `pkg/ast/base.go` (new file ~100 lines)
- `pkg/ast/ast.go` (~300 lines reduced to ~150)
- `pkg/ast/statements.go` (~316 lines reduced to ~200)
- `pkg/ast/control_flow.go` (~200 lines reduced to ~120)
- `pkg/ast/declarations.go` (~150 lines reduced to ~80)
- `pkg/ast/functions.go` (~245 lines reduced to ~150)
- `pkg/ast/classes.go` (~400 lines reduced to ~250)
- `pkg/ast/interfaces.go` (~100 lines reduced to ~60)
- `pkg/ast/arrays.go` (~200 lines reduced to ~120)
- `pkg/ast/enums.go` (~100 lines reduced to ~60)
- `pkg/ast/records.go` (~150 lines reduced to ~90)
- `pkg/ast/sets.go` (~100 lines reduced to ~60)
- `pkg/ast/properties.go` (~120 lines reduced to ~70)
- `pkg/ast/operators.go` (~80 lines reduced to ~50)
- `pkg/ast/exceptions.go` (~100 lines reduced to ~60)
- `pkg/ast/lambda.go` (~80 lines reduced to ~50)
- `pkg/ast/helper.go` (~168 lines reduced to ~100)
- Plus updates to parser, semantic analyzer, and interpreter

**Acceptance Criteria**:
- All AST nodes embed either BaseNode or TypedExpressionBase
- No duplicate Pos/End/TokenLiteral/GetType/SetType implementations
- All existing tests pass (100% backward compatibility)
- Codebase reduced by ~500 lines
- AST package is more maintainable with centralized common behavior
- Documentation explains base struct usage and when to embed each type

**Benefits**:
- 30% reduction in AST code (~500 lines eliminated)
- Single source of truth for common behavior
- Easier to add new node types (less boilerplate)
- Reduced chance of copy-paste errors
- Consistent behavior across all nodes

---

- [ ] 9.18 Separate Type Metadata from AST

**Goal**: Move type information from AST nodes to a separate metadata table, making the AST immutable and reusable.

**Estimate**: 6-8 hours (1 day)

**Status**: IN PROGRESS

**Impact**: Cleaner separation of parsing vs semantic analysis, reduced memory usage, enables multiple concurrent analyses

**Description**: Currently, every expression node carries a `Type *TypeAnnotation` field that is nil during parsing and populated during semantic analysis. This couples the AST to the semantic analyzer and wastes memory (~16 bytes per node). Moving type information to a separate side table improves separation of concerns and enables the AST to be analyzed multiple times with different contexts.

**Current Problem**:

```go
type IntegerLiteral struct {
    Type   *TypeAnnotation  // nil until semantic analysis
    Token  token.Token
    Value  int64
    EndPos token.Position
}
```

**Strategy**: Create a separate metadata table that maps AST nodes to their semantic information:

1. Remove Type field from AST nodes
2. Create SemanticInfo struct with type/symbol maps
3. Semantic analyzer populates SemanticInfo instead of modifying AST
4. Provide accessor methods for type information

**Complexity**: Medium - Requires refactoring semantic analyzer and all code that accesses type information

**Subtasks**:

- [x] 9.18.1 Design metadata architecture
  - Create SemanticInfo struct with node → type mapping
  - Design API for setting/getting type information
  - Consider thread safety for concurrent analyses
  - Document architecture decisions
  - File: `pkg/ast/metadata.go` (new file ~100 lines)

- [x] 9.18.2 Implement SemanticInfo type
  - Map[Expression]*TypeAnnotation for expression types
  - Map[*Identifier]Symbol for symbol resolution
  - Thread-safe accessors with sync.RWMutex
  - File: `pkg/ast/metadata.go`

- [x] 9.18.3 Remove Type field from AST expression nodes
  - Remove Type field from all expression node structs
  - Remove GetType/SetType methods (will be on SemanticInfo)
  - This affects ~30 node types
  - Files: `pkg/ast/base.go`, `pkg/ast/type_annotation.go`

- [x] 9.18.4 Update semantic analyzer to use SemanticInfo
  - Pass SemanticInfo through analyzer methods
  - Replace node.SetType() with semanticInfo.SetType(node, typ)
  - Replace node.GetType() with semanticInfo.GetType(node)
  - Files: `internal/semantic/*.go` (~11 occurrences)

- [x] 9.18.5 Update interpreter to use SemanticInfo
  - Pass SemanticInfo to interpreter
  - Get type information from SemanticInfo instead of nodes
  - Files: `internal/interp/*.go` (~5 occurrences)

- [x] 9.18.6 Update bytecode compiler to use SemanticInfo
  - Pass SemanticInfo to compiler
  - Get type information from metadata table
  - Files: `internal/bytecode/compiler_core.go`, `compiler_expressions.go`

- [x] 9.18.7 Update public API to return SemanticInfo
  - Engine.Analyze() returns SemanticInfo
  - Add accessor methods to Result type
  - Maintain backward compatibility where possible
  - Files: `pkg/dwscript/*.go`

- [ ] 9.18.8 Update LSP integration
  - Pass SemanticInfo to LSP handlers
  - Use metadata for hover, completion, etc.
  - Files: External go-dws-lsp project (document changes needed)

- [x] 9.18.9 Run comprehensive test suite
  - All semantic analyzer tests pass
  - All interpreter tests pass (pre-existing fixture failures unrelated to changes)
  - All bytecode VM tests pass
  - Type field removal complete - saves ~16 bytes per expression node

**Files Modified**:

- `pkg/ast/metadata.go` (new file ~150 lines)
- `pkg/ast/ast.go` (remove Type field from ~15 expression types)
- `pkg/ast/statements.go` (remove Type from CallExpression, etc.)
- `pkg/ast/control_flow.go` (remove Type from IfExpression)
- `pkg/ast/type_annotation.go` (remove TypedExpression interface or make it use SemanticInfo)
- `internal/semantic/analyzer.go` (add SemanticInfo field)
- `internal/semantic/*.go` (replace node.GetType/SetType ~50 times)
- `internal/interp/*.go` (use SemanticInfo for types ~30 times)
- `internal/bytecode/compiler.go` (use SemanticInfo)
- `pkg/dwscript/dwscript.go` (return SemanticInfo from API)

**Acceptance Criteria**:
- No Type field on any AST node
- SemanticInfo table stores all type metadata
- AST is immutable after parsing
- All tests pass (100% backward compatibility in behavior)
- Memory usage reduced (benchmark shows improvement)
- Multiple semantic analyses possible on same AST
- Documentation explains new architecture

**Benefits**:
- Clear separation of parsing vs semantic analysis
- AST is immutable and cacheable
- Reduced memory usage (~16 bytes per expression node)
- Multiple analyses possible (different contexts, parallel)
- Easier to implement alternative analyzers (strict mode, etc.)

---

- [x] 9.19 Extract Pretty-Printing from AST Nodes ✅ COMPLETED (2025-11-15) - Created `pkg/printer` package with multiple output formats (DWScript, Tree, JSON) and styles (Compact, Detailed, Multiline), simplified AST String() methods (~500 lines reduced), updated CLI with --format flag (PR #114)

---

- [ ] 9.20 Standardize Helper Types as Nodes

**Goal**: Make Parameter, CaseBranch, ExceptionHandler, and other helper types implement the Node interface to fix visitor pattern fragility.

**Estimate**: 3-4 hours (0.5 day)

**Status**: IN PROGRESS

**Impact**: Improved type safety, cleaner visitor pattern, more consistent AST structure

**Description**: Several types like `Parameter`, `CaseBranch`, `ExceptionHandler`, and `FieldInitializer` are not Nodes, which breaks the visitor pattern. They require manual handling in walk functions, making the code fragile. Making them implement Node provides type safety and consistent traversal.

**Current Problem**:

```go
// Parameter is not a Node - requires manual walking
type Parameter struct {
    Name         *Identifier
    Type         *TypeAnnotation
    DefaultValue Expression
    // Missing: Token, Pos(), End(), etc.
}

// In visitor.go - manual walking required
func walkFunctionDecl(n *FunctionDecl, v Visitor) {
    for _, param := range n.Parameters {
        // Can't call Walk() - Parameter is not a Node!
        if param.Name != nil {
            Walk(v, param.Name)
        }
        // Manual field walking...
    }
}
```

**Strategy**:

1. Identify all non-Node helper types
2. Add Node interface methods (Pos, End, TokenLiteral)
3. Add node marker methods (statementNode/expressionNode as appropriate)
4. Update visitor to treat them as first-class nodes

**Complexity**: Low - Straightforward interface implementation

**Subtasks**:

- [ ] 9.20.1 Audit AST for non-Node types used in traversal
  - Parameter (in FunctionDecl)
  - CaseBranch (in CaseStatement)
  - ExceptionHandler (in TryStatement)
  - ExceptClause (in TryStatement)
  - FinallyClause (in TryStatement)
  - FieldInitializer (in RecordLiteralExpression)
  - InterfaceMethodDecl (in InterfaceDecl)
  - Create list with current usage
  - File: Create `docs/ast-helper-types.md` with audit results

- [ ] 9.20.2 Make Parameter implement Node
  - Add Token token.Token field
  - Add EndPos token.Position field
  - Implement Pos(), End(), TokenLiteral()
  - Add statementNode() marker (parameters are like declarations)
  - File: `pkg/ast/functions.go`

- [ ] 9.20.3 Make CaseBranch implement Node
  - Add Token token.Token field (first value token)
  - Add EndPos token.Position field
  - Implement Node interface methods
  - Add statementNode() marker
  - File: `pkg/ast/control_flow.go`

- [ ] 9.20.4 Make ExceptionHandler, ExceptClause, FinallyClause implement Node
  - Add required fields to each type
  - Implement Node interface
  - Add statementNode() marker
  - File: `pkg/ast/exceptions.go`

- [ ] 9.20.5 Make FieldInitializer implement Node
  - Add Token, EndPos fields
  - Implement Node interface
  - Add statementNode() marker (like a mini assignment)
  - File: `pkg/ast/records.go`

- [ ] 9.20.6 Make InterfaceMethodDecl implement Node
  - Add Token, EndPos fields
  - Implement Node interface
  - Add statementNode() marker
  - File: `pkg/ast/interfaces.go`

- [ ] 9.20.7 Update visitor to walk helper types as Nodes
  - Remove manual field walking
  - Add cases for new Node types in Walk()
  - Simplify walkXXX functions
  - File: `pkg/ast/visitor.go` (or visitor_reflect.go if 9.17 done first)

- [ ] 9.20.8 Update parser to populate Token/EndPos for helper types
  - Ensure parser sets position info when creating helpers
  - Files: `internal/parser/*.go`

- [ ] 9.20.9 Test visitor traversal includes helper types
  - Create visitor that counts all nodes
  - Verify helpers are visited
  - File: `pkg/ast/visitor_test.go`

**Files Modified**:

- `pkg/ast/functions.go` (Parameter now implements Node)
- `pkg/ast/control_flow.go` (CaseBranch now implements Node)
- `pkg/ast/exceptions.go` (ExceptionHandler, ExceptClause, FinallyClause now implement Node)
- `pkg/ast/records.go` (FieldInitializer now implements Node)
- `pkg/ast/interfaces.go` (InterfaceMethodDecl now implements Node)
- `pkg/ast/visitor.go` (cleaner walk functions, add cases for new nodes)
- `internal/parser/*.go` (set Token/EndPos when creating helper types)
- `docs/ast-helper-types.md` (new documentation)

**Acceptance Criteria**:
- All traversable types implement Node interface
- No manual field walking in visitor.go
- Helper types can be visited like any other node
- All tests pass (especially visitor tests)
- Position information available for all helper types
- Documentation lists which types are Nodes

**Benefits**:
- Type safety (can't forget to walk a child)
- Cleaner visitor implementation
- Consistent AST structure
- Position info available for all traversable types
- Better error messages (can point to exact location)

---

- [ ] 9.21 Add Builder Pattern for Complex Nodes

**Goal**: Create builder types for complex AST nodes to prevent invalid construction and improve code clarity.

**Estimate**: 6-8 hours (1 day)

**Status**: IN PROGRESS

**Impact**: Prevents invalid AST construction, improves parser readability, catches errors at construction time

**Description**: Complex nodes like FunctionDecl and ClassDecl have many fields with interdependencies (e.g., can't be both virtual and abstract, must have body if not abstract, etc.). Currently, nothing prevents invalid combinations. Builders provide validation at construction time and make parser code more readable.

**Current Problem**:

```go
// Parser can create invalid combinations
fn := &FunctionDecl{
    Name: name,
    IsVirtual: true,
    IsAbstract: true,  // INVALID: can't be both!
    Body: nil,         // Missing body check
}
```

**Strategy**:

1. Create builder types for complex nodes
2. Builders enforce invariants and provide fluent API
3. Parser uses builders instead of direct struct construction
4. Builders validate on Build() call

**Complexity**: Medium - Need to identify all invariants and implement builders

**Subtasks**:

- [ ] 9.21.1 Identify nodes that need builders
  - FunctionDecl (most complex: ~15 boolean flags)
  - ClassDecl (inheritance, interfaces, abstract)
  - InterfaceDecl (inheritance)
  - PropertyDecl (read/write specs, indexed)
  - OperatorDecl (operator type, operands)
  - Create design doc with invariants for each
  - File: `docs/ast-builders.md` (new)

- [ ] 9.21.2 Create FunctionDeclBuilder
  - Fluent API: NewFunction(name).WithParam(p).Virtual().Build()
  - Validate: virtual XOR abstract, body required unless abstract/forward/external
  - Validate: constructor can't have return type
  - Validate: destructor must be named specific way
  - File: `pkg/ast/builders/function.go` (new package ~150 lines)

- [ ] 9.21.3 Create ClassDeclBuilder
  - Fluent API: NewClass(name).Extends(parent).Implements(iface).Abstract().Build()
  - Validate: parent is class, interfaces are interfaces
  - Validate: abstract flag consistent with abstract methods
  - Validate: partial + abstract combinations
  - File: `pkg/ast/builders/class.go` (new file ~120 lines)

- [ ] 9.21.4 Create InterfaceDeclBuilder
  - Fluent API: NewInterface(name).Extends(parent).WithMethod(m).Build()
  - Validate: parent is interface
  - Validate: methods are interface methods (no body)
  - File: `pkg/ast/builders/interface.go` (new file ~80 lines)

- [ ] 9.21.5 Create PropertyDeclBuilder
  - Fluent API: NewProperty(name, typ).Read(spec).Write(spec).Indexed(params).Build()
  - Validate: at least one of read/write specified
  - Validate: indexed params consistent
  - File: `pkg/ast/builders/property.go` (new file ~100 lines)

- [ ] 9.21.6 Create OperatorDeclBuilder
  - Fluent API: NewOperator(op).Unary(typ).Binary(lhs, rhs).Returns(ret).Build()
  - Validate: unary XOR binary
  - Validate: valid operator type
  - File: `pkg/ast/builders/operator.go` (new file ~80 lines)

- [ ] 9.21.7 Update parser to use builders
  - Replace direct struct construction with builders
  - Use fluent API for readability
  - Catch construction errors early
  - Files: `internal/parser/parser_functions.go`, `internal/parser/parser_class.go`, etc.

- [ ] 9.21.8 Add builder tests
  - Test valid construction succeeds
  - Test invalid construction fails with clear errors
  - Test all invariants enforced
  - File: `pkg/ast/builders/*_test.go` (new files ~300 lines total)

- [ ] 9.21.9 Add builder documentation
  - Examples of using each builder
  - List of all invariants enforced
  - Migration guide for parser
  - File: `pkg/ast/builders/doc.go` (new file)

**Files Modified**:

- `pkg/ast/builders/function.go` (new file ~150 lines)
- `pkg/ast/builders/class.go` (new file ~120 lines)
- `pkg/ast/builders/interface.go` (new file ~80 lines)
- `pkg/ast/builders/property.go` (new file ~100 lines)
- `pkg/ast/builders/operator.go` (new file ~80 lines)
- `pkg/ast/builders/doc.go` (new file ~50 lines)
- `pkg/ast/builders/*_test.go` (new files ~300 lines total)
- `internal/parser/parser_functions.go` (use FunctionDeclBuilder)
- `internal/parser/parser_class.go` (use ClassDeclBuilder)
- `internal/parser/parser_interfaces.go` (use InterfaceDeclBuilder)
- `internal/parser/parser_properties.go` (use PropertyDeclBuilder)
- `internal/parser/parser_operators.go` (use OperatorDeclBuilder)
- `docs/ast-builders.md` (new documentation ~50 lines)

**Acceptance Criteria**:
- Builders exist for FunctionDecl, ClassDecl, InterfaceDecl, PropertyDecl, OperatorDecl
- All invariants enforced (documented in ast-builders.md)
- Parser uses builders, catching errors at construction time
- Build() method validates and returns error for invalid combinations
- All tests pass, including new builder tests
- Parser code more readable with fluent API
- Documentation explains builder usage and invariants

**Benefits**:
- Catches invalid AST construction at parse time
- Self-documenting code (builder API shows what's valid)
- More readable parser (fluent API vs struct literals)
- Centralized validation logic
- Easier to add new invariants (add to builder, not scattered in parser)

---

- [ ] 9.22 Document Type System Architecture

**Goal**: Create comprehensive documentation explaining TypeAnnotation vs TypeExpression relationship and when to use each.

**Estimate**: 2-3 hours (0.5 day)

**Status**: IN PROGRESS

**Impact**: Improved developer understanding, easier onboarding, fewer type system bugs

**Description**: The relationship between `TypeAnnotation` and `TypeExpression` is unclear from the code alone. TypeAnnotation has both a `Name` field and an `InlineType TypeExpression` field, but it's not obvious when each is used. This confuses developers working on the type system. Clear documentation with examples and diagrams will improve understanding.

**Current Problem**:

```go
// What's the difference? When do I use Name vs InlineType?
type TypeAnnotation struct {
    InlineType TypeExpression  // ???
    Name       string          // ???
    Token      token.Token
    EndPos     token.Position
}
```

**Strategy**:

1. Create architecture documentation with clear explanations
2. Add examples of each use case
3. Create diagrams showing type system structure
4. Add code comments to type system code

**Complexity**: Low - Documentation task, no code changes required

**Subtasks**:

- [ ] 9.22.1 Document TypeAnnotation vs TypeExpression distinction
  - TypeAnnotation: Used when a type is referenced in syntax (`: Integer`)
  - TypeExpression: Defines the structure of a type (interface for type nodes)
  - Name: Simple type reference (`Integer`, `String`, `TMyClass`)
  - InlineType: Complex type definition (`array[0..10] of Integer`, `function(x: Integer): Boolean`)
  - File: `docs/type-system-architecture.md` (new file ~100 lines)

- [ ] 9.22.2 Create type system class diagram
  - Show hierarchy: Node → TypeExpression → specific types
  - Show TypeAnnotation composition
  - Show how semantic analyzer uses these
  - File: `docs/diagrams/type-system.svg` (new diagram)

- [ ] 9.22.3 Add examples for each type usage pattern
  - Example: Simple type reference (`var x: Integer`)
  - Example: Array type (`var arr: array[0..5] of Integer`)
  - Example: Function pointer type (`var fn: function(x: Integer): Boolean`)
  - Example: Anonymous record type
  - File: `docs/type-system-architecture.md` (add examples section)

- [ ] 9.22.4 Document type resolution process
  - How parser creates TypeAnnotations
  - How semantic analyzer resolves names to Type objects
  - How inline types are processed
  - Flow diagram: Source → TypeAnnotation → Type
  - File: `docs/type-system-architecture.md`

- [ ] 9.22.5 Add code comments to type system files
  - pkg/ast/type_annotation.go (explain fields)
  - pkg/ast/type_expression.go (explain interface)
  - internal/types/types.go (explain Type hierarchy)
  - Files: `pkg/ast/type_annotation.go`, `pkg/ast/type_expression.go`, `internal/types/types.go`

- [ ] 9.22.6 Create developer guide
  - "Adding a new type" guide
  - "Understanding type checking" guide
  - Common pitfalls and solutions
  - File: `docs/developer-guides/type-system.md` (new file ~50 lines)

- [ ] 9.22.7 Add package-level documentation
  - Update pkg/ast/doc.go with type system overview
  - Update internal/types/doc.go with Type hierarchy
  - Cross-reference with architecture docs
  - Files: `pkg/ast/doc.go`, `internal/types/doc.go`

**Files Modified**:

- `docs/type-system-architecture.md` (new file ~200 lines)
- `docs/diagrams/type-system.svg` (new diagram)
- `docs/developer-guides/type-system.md` (new file ~50 lines)
- `pkg/ast/type_annotation.go` (add detailed comments ~20 lines)
- `pkg/ast/type_expression.go` (add comments ~10 lines)
- `pkg/ast/doc.go` (add type system section ~20 lines)
- `internal/types/types.go` (add comments ~30 lines)
- `internal/types/doc.go` (create or update ~40 lines)

**Acceptance Criteria**:
- Clear documentation of TypeAnnotation vs TypeExpression
- Diagrams showing type system architecture
- Examples for each usage pattern
- Developer guide for working with types
- Code comments explain key concepts
- Documentation cross-referenced from code
- All type system files have package docs

**Benefits**:
- Faster developer onboarding
- Fewer type system bugs
- Clearer mental model of type system
- Easier to extend type system
- Self-documenting code

---

## Task 9.23: String Helper Methods (Type Helpers for String) 🎯 HIGH PRIORITY

**Goal**: Implement String type helper methods to enable method-call syntax on string values (e.g., `"hello".ToUpper()`, `s.Copy(2, 3)`).

**Estimate**: 12-16 hours (1.5-2 days)

**Status**: IN PROGRESS

**Priority**: HIGH - Blocks 46 out of 58 FunctionsString fixture tests (79% failure rate)

**Impact**:
- **Tests**: Fixes 46 failing FunctionsString tests
- **User Experience**: Enables more idiomatic DWScript string manipulation
- **Feature Completeness**: Stage 8.3 (Type Helpers) for String type

**Test Results**: Currently 14 passing, 46 failing (24% pass rate)
- Passing tests use only built-in functions (e.g., `UpperCase(s)`)
- Failing tests use helper methods (e.g., `s.ToUpper()`)

**Root Cause**: String type helpers are completely unimplemented. While 58+ string built-in functions exist (`UpperCase`, `Copy`, `Pos`, etc.), none are registered as helper methods on the String type. This prevents method-call syntax like `"test".StartsWith("t")` which is valid DWScript.

**DWScript Compatibility**: In DWScript, strings have helper methods that mirror built-in functions:
```pascal
// Both syntaxes are valid:
PrintLn(UpperCase('hello'));     // Built-in function ✓ (works)
PrintLn('hello'.ToUpper);         // Helper method ✗ (missing)

// More examples:
var s := 'banana';
PrintLn(Copy(s, 2, 3));           // Built-in ✓
PrintLn(s.Copy(2, 3));            // Helper ✗

PrintLn(StrBeginsWith(s, 'ba'));  // Built-in ✓
PrintLn(s.StartsWith('ba'));      // Helper ✗
```

**Missing Helper Methods** (based on FunctionsString test suite analysis):

**Conversion Methods** (5):
- `.ToInteger` → `StrToInt`
- `.ToFloat` → `StrToFloat`
- `.ToString` → identity (for consistency)
- `.ToString(base)` → `IntToStr(base)` (when called on numbers)
- `.ToHexString(width)` → `IntToHex(value, width)`

**Search/Check Methods** (4):
- `.StartsWith(str)` → `StrBeginsWith`
- `.EndsWith(str)` → `StrEndsWith`
- `.Contains(str)` → `StrContains`
- `.IndexOf(str)` → `Pos` (returns 1-based index)

**Extraction Methods** (3):
- `.Copy(start)` → `Copy(str, start, MaxInt)` (copy from start to end)
- `.Copy(start, len)` → `Copy(str, start, len)`
- `.Before(str)` → `StrBefore`
- `.After(str)` → `StrAfter`

**Modification Methods** (2):
- `.ToUpper` → `UpperCase`
- `.ToLower` → `LowerCase`
- `.Trim` → `Trim`

**Split/Join Methods** (2):
- `.Split(delimiter)` → `StrSplit`
- `.Join(array)` → `StrJoin` (called on array, not string)

**Total**: ~15-20 helper methods needed

**Implementation Strategy**:

1. **Lexer**: No changes needed (method call syntax already supported)
2. **Parser**: No changes needed (member access already parsed)
3. **Semantic Analyzer**: Register String helper methods in type system
4. **Interpreter**: Map helper method calls to existing built-in functions
5. **Bytecode VM**: Map helper methods to built-in opcodes or function calls
6. **Tests**: Add comprehensive tests for all helper methods

**Architecture**: Helper methods are syntactic sugar that delegate to existing built-in functions:

```text
"hello".ToUpper  →  [Semantic] resolve as method  →  [Runtime] call UpperCase("hello")
```

**Subtasks**:

### 9.23.1 Lexer (No Changes Required) ✓

- [x] 9.23.1.1 Verify method call syntax already tokenized
  - Method calls like `s.ToUpper()` already parsed correctly
  - No lexer changes needed
  - Status: VERIFIED (existing tests show this works)

### 9.23.2 Parser (No Changes Required) ✓

- [x] 9.23.2.1 Verify member access expressions already parsed
  - `s.Copy(2, 3)` → MemberExpression(object: s, member: Copy, args: [2, 3])
  - No parser changes needed
  - Status: VERIFIED (error messages confirm parser handles this)

### 9.23.3 Semantic Analyzer (Register String Helpers) ✓

- [x] 9.23.3.1 Design String helper registration system
  - Research how other type helpers are registered (Integer, Float, Array)
  - Design helper method metadata structure (name, signature, maps-to-function)
  - Document helper registration architecture
  - File: `internal/semantic/analyze_helpers.go` (existing architecture reviewed)
  - Status: DONE - Used existing HelperType registration pattern

- [x] 9.23.3.2 Register conversion helper methods
  - Register `.ToInteger` → maps to `StrToInt(self)`
  - Register `.ToFloat` → maps to `StrToFloat(self)`
  - Register `.ToString` → identity (returns self)
  - File: `internal/semantic/analyze_helpers.go` (initIntrinsicHelpers)
  - Status: DONE

- [x] 9.23.3.3 Register search/check helper methods
  - Register `.StartsWith(str)` → `StrBeginsWith(self, str)`
  - Register `.EndsWith(str)` → `StrEndsWith(self, str)`
  - Register `.Contains(str)` → `StrContains(self, str)`
  - Register `.IndexOf(str)` → `Pos(str, self)` (note parameter order!)
  - File: `internal/semantic/analyze_helpers.go`
  - Status: DONE

- [x] 9.23.3.4 Register extraction helper methods
  - Register `.Copy(start)` → `Copy(self, start, MaxInt)` (2-param variant)
  - Register `.Copy(start, len)` → `Copy(self, start, len)` (3-param variant)
  - Register `.Before(str)` → `StrBefore(self, str)`
  - Register `.After(str)` → `StrAfter(self, str)`
  - Handle method overloading for `.Copy()` (1 vs 2 parameters)
  - File: `internal/semantic/analyze_helpers.go`
  - Status: DONE (using optional parameter with default MaxInt)

- [x] 9.23.3.5 Register modification helper methods
  - Register `.ToUpper` → `UpperCase(self)` (no parens needed)
  - Register `.ToLower` → `LowerCase(self)` (no parens needed)
  - Register `.Trim` → `Trim(self)`
  - File: `internal/semantic/analyze_helpers.go`
  - Status: DONE

- [x] 9.23.3.6 Register split/join helper methods
  - Register `.Split(delimiter)` → `StrSplit(self, delimiter)`
  - Handle `.Join()` on array type (not string) - already exists
  - File: `internal/semantic/analyze_helpers.go`
  - Status: DONE

- [x] 9.23.3.7 Validate helper method type signatures
  - Ensure parameter types match underlying built-in function
  - Ensure return types match built-in function
  - Add proper error messages for type mismatches
  - File: `internal/semantic/analyze_helpers.go`
  - Status: DONE (type signatures specified in registration)

- [x] 9.23.3.8 Handle method overloading edge cases
  - `.Copy(start)` vs `.Copy(start, len)` - same name, different arity
  - Validate based on argument count
  - File: `internal/semantic/analyze_helpers.go`
  - Status: DONE (using NewFunctionTypeWithMetadata with optional parameters)

### 9.23.4 Interpreter (Runtime Helper Method Execution) ✓

- [x] 9.23.4.1 Implement helper method call dispatcher
  - When evaluating MemberExpression on String type, check if it's a helper
  - Route to appropriate built-in function
  - Transform `obj.Method(args)` → `BuiltinFunc(obj, args)`
  - File: `internal/interp/helpers_conversion.go` (evalBuiltinHelperMethod)
  - Status: DONE - Uses existing callHelperMethod/evalBuiltinHelperMethod architecture

- [x] 9.23.4.2 Implement conversion helper methods
  - `.ToInteger` → call `builtinStrToInt([self])`
  - `.ToFloat` → call `builtinStrToFloat([self])`
  - `.ToString` → return self unchanged
  - File: `internal/interp/helpers_conversion.go` (added cases to evalBuiltinHelperMethod)
  - Status: DONE

- [x] 9.23.4.3 Implement search/check helper methods
  - `.StartsWith(str)` → call `builtinStrBeginsWith([self, str])`
  - `.EndsWith(str)` → call `builtinStrEndsWith([self, str])`
  - `.Contains(str)` → call `builtinStrContains([self, str])`
  - `.IndexOf(str)` → call `builtinPos([str, self])` (REVERSED params!)
  - File: `internal/interp/helpers_conversion.go`
  - Status: DONE

- [x] 9.23.4.4 Implement extraction helper methods
  - `.Copy(start)` → call `builtinCopy([self, start, MaxInt])`
  - `.Copy(start, len)` → call `builtinCopy([self, start, len])`
  - `.Before(str)` → call `builtinStrBefore([self, str])`
  - `.After(str)` → call `builtinStrAfter([self, str])`
  - Handle overloading for `.Copy()`
  - File: `internal/interp/helpers_conversion.go`
  - Status: DONE

- [x] 9.23.4.5 Implement modification helper methods
  - `.ToUpper` → call `builtinUpperCase([self])`
  - `.ToLower` → call `builtinLowerCase([self])`
  - `.Trim` → call `builtinTrim([self])`
  - File: `internal/interp/helpers_conversion.go`
  - Status: DONE (ToUpper/ToLower were already implemented, Trim added)

- [x] 9.23.4.6 Implement split/join helper methods
  - `.Split(delimiter)` → call `builtinStrSplit([self, delimiter])`
  - File: `internal/interp/helpers_conversion.go`
  - Status: DONE

### 9.23.5 Bytecode VM (Bytecode Helper Method Support) ✓

- [x] 9.23.5.1 Map helper methods to bytecode operations
  - Option A: Emit CALL instructions to built-in functions
  - Option B: Add dedicated helper method opcodes (OpCallHelper)
  - Option C: Inline simple helpers (e.g., `.ToUpper` → OpStrUpper)
  - Decision: Use Option A (simplest, reuses existing built-ins)
  - File: `internal/bytecode/compiler_expressions.go` (compileMemberAccess)
  - Status: DONE - Uses OpCallMethod for primitive types with helpers

- [x] 9.23.5.2 Compile helper method calls to built-in function calls
  - `s.ToUpper()` → emit `OpCallMethod` with method name index
  - `s.Copy(2, 3)` → emit `OpCallMethod` with arguments on stack
  - Transform method syntax to function call syntax at compile time
  - File: `internal/bytecode/compiler_expressions.go` (compileMethodCallExpression, compileMemberAccess)
  - Status: DONE - Compiler emits OpCallMethod for all helper methods

- [x] 9.23.5.3 Handle parameter reordering in bytecode
  - `.IndexOf(substr)` → `PosEx(substr, self, 1)` (params reordered!)
  - Emit instructions in correct order for built-in function
  - File: `internal/bytecode/vm_calls.go` (invokeMethod)
  - Status: DONE - VM handles parameter transformation at runtime

- [x] 9.23.5.4 Test bytecode execution of helper methods
  - Verify all helper methods work in bytecode VM
  - Compare results with AST interpreter
  - File: Tested manually with test scripts
  - Status: DONE - All helper methods tested and working correctly

### 9.23.6 Testing ✓

- [x] 9.23.6.1 Add unit tests for semantic analyzer
  - Test helper method resolution
  - Test type checking for helper methods
  - Test error cases (wrong parameter types, unknown methods)
  - File: `internal/semantic/string_helpers_test.go` (new file ~230 lines)
  - Status: DONE - All tests pass (8 test suites, 60+ test cases)

- [x] 9.23.6.2 Add unit tests for interpreter
  - Test each helper method individually
  - Test method chaining (e.g., `s.Copy(2, 3).ToUpper()`)
  - Test edge cases (empty strings, nil, etc.)
  - File: `internal/interp/string_helpers_test.go` (new file ~470 lines)
  - Status: DONE - All tests pass (13 test suites, 50+ test cases)

- [x] 9.23.6.3 Add unit tests for bytecode VM
  - Test helper methods in bytecode execution
  - Compare with interpreter results (parity testing)
  - File: `internal/bytecode/string_helpers_test.go` (new file ~300 lines)
  - Status: DONE - All tests pass (26 test cases)

- [x] 9.23.6.4 Verify FunctionsString fixture tests pass
  - Run: `go test -v ./internal/interp -run TestDWScriptFixtures/FunctionsString`
  - Result: 16/58 tests passing (28% pass rate, up from 24%)
  - Note: Many failing tests are unrelated to string helpers (missing builtins, etc.)
  - Status: DONE - String helper tests verified working

- [x] 9.23.6.5 Add integration tests
  - Test helper methods in complex scripts
  - Test method chaining and composition
  - Test with variables, function returns, expressions
  - File: `testdata/string_helpers_integration.dws` (new file ~130 lines)
  - Status: DONE - 10 comprehensive integration test scenarios

### 9.23.7 Additional Built-in Function Fixes

- [ ] 9.23.7.1 Fix Copy() 2-parameter variant
  - Current: `Copy(str, start, len)` ✓
  - Missing: `Copy(str, start)` - should copy from start to end
  - Implementation: Default len to MaxInt when omitted
  - Files: `internal/parser/expressions.go`, `internal/interp/builtins_strings_basic.go`
  - Estimated: 1 hour

- [ ] 9.23.7.2 Fix FloatToStr to accept Integer arguments
  - Current: `FloatToStr(Integer)` → type error ✗
  - Expected: Auto-convert Integer to Float before formatting
  - DWScript behavior: Accepts numeric types and auto-converts
  - File: `internal/semantic/analyze_function_calls.go` or `internal/interp/builtins_conversion.go`
  - Estimated: 1 hour

### 9.23.8 Documentation

- [ ] 9.23.8.1 Document String helper methods
  - List all available helper methods
  - Show equivalence to built-in functions
  - Provide examples for each method
  - File: `docs/string-helpers.md` (new file ~100 lines)
  - Estimated: 1 hour

- [ ] 9.23.8.2 Update CLAUDE.md with helper method info
  - Add String helper section to language reference
  - Update built-in functions list to mention helper variants
  - File: `CLAUDE.md`
  - Estimated: 30 minutes

- [ ] 9.23.8.3 Add code comments to helper implementation
  - Document helper registration mechanism
  - Explain mapping from helpers to built-ins
  - File: `internal/semantic/builtin_helpers_string.go`
  - Estimated: 30 minutes

**Files Created**:
- `internal/semantic/builtin_helpers_string.go` (new file ~200 lines) - Helper registration
- `internal/interp/builtin_helpers_string.go` (new file ~150 lines) - Helper execution
- `internal/semantic/string_helpers_test.go` (new file ~200 lines) - Semantic tests
- `internal/interp/string_helpers_test.go` (new file ~300 lines) - Runtime tests
- `internal/bytecode/string_helpers_test.go` (new file ~200 lines) - Bytecode tests
- `testdata/string_helpers_integration.dws` (new file ~100 lines) - Integration tests
- `docs/string-helpers.md` (new file ~100 lines) - Documentation

**Files Modified**:
- `internal/semantic/type_helpers.go` (add String helper support ~50 lines)
- `internal/semantic/analyze_member_access.go` (validate String helpers ~30 lines)
- `internal/interp/expressions.go` (route helper calls ~40 lines)
- `internal/interp/builtins_strings_basic.go` (add Copy 2-param variant ~20 lines)
- `internal/interp/builtins_conversion.go` (fix FloatToStr auto-conversion ~15 lines)
- `internal/bytecode/compiler.go` (compile helper methods ~50 lines)
- `testdata/fixtures/TEST_STATUS.md` (update FunctionsString results ~10 lines)
- `CLAUDE.md` (document String helpers ~30 lines)

**Acceptance Criteria**:
- All 15-20 String helper methods registered and working
- FunctionsString fixture tests: 58/58 passing (100%, up from 24%)
- Helper methods work in both AST interpreter and bytecode VM
- Proper type checking and error messages for helper methods
- Method overloading works correctly (e.g., `.Copy(start)` vs `.Copy(start, len)`)
- Parameter reordering handled correctly (e.g., `.IndexOf()` → `Pos()`)
- Copy() 2-parameter variant implemented
- FloatToStr() accepts Integer arguments
- Comprehensive test coverage (unit + integration + fixtures)
- Documentation complete with examples

**Benefits**:
- Fixes 46 failing FunctionsString tests (79% of test suite)
- Enables idiomatic DWScript string manipulation syntax
- Completes Stage 8.3 (Type Helpers) for String type
- Improves DWScript compatibility (helper methods are standard in DWScript)
- Better developer experience (method chaining, auto-completion friendly)
- Foundation for other type helpers (Integer, Float, Array already partially done)

**Related Tasks**:
- Stage 8.3: Type Helpers (this implements String helpers specifically)
- Task 9.8: Array Helper Methods (similar pattern, different type)
- Task 9.12: SetLength on String Type (related to string manipulation)

---

<<<<<<< HEAD
## Task 9.50: Parser Architecture Refactoring

**Goal**: Improve parser maintainability, testability, and extensibility by refactoring core parsing patterns, eliminating technical debt, and establishing clearer conventions.

**Motivation**: The current parser (~8,300 LOC across 19 files) works well but has accumulated technical debt: inconsistent token consumption patterns, repeated code, speculative parsing with error rollback, and limited lookahead capability. These issues make the parser harder to maintain, extend, and debug.

**Estimate**: 40-60 hours total (divided into 10 subtasks)

**Status**: NOT STARTED

**Priority**: Medium (technical debt reduction, no user-facing changes)

---

### 9.50.1: Implement Proper Lookahead Buffer

**Goal**: Replace limited 1-token lookahead with configurable N-token lookahead buffer to enable better disambiguation.

**Current Issue**: Functions like `looksLikeVarDeclaration()` and `looksLikeConstDeclaration()` conservatively return `false` due to insufficient lookahead:
```go
// statements.go:494-518
func (p *Parser) looksLikeVarDeclaration() bool {
    // For now, conservatively return false to avoid the regression
    // A proper implementation would require a 2-token lookahead buffer
    return false
}
```

**Implementation**:
- [ ] Design lookahead buffer with configurable depth (3-4 tokens)
- [ ] Add `peek(n int) lexer.Token` method to look N tokens ahead
- [ ] Implement circular buffer or slice-based lookahead storage
- [ ] Update `looksLikeVarDeclaration()` to use 2-token lookahead
- [ ] Update `looksLikeConstDeclaration()` to use 2-token lookahead
- [ ] Add unit tests for lookahead edge cases (EOF, buffering, reset)

**Files Modified**:
- `internal/parser/parser.go` (~50 lines added)
- `internal/parser/statements.go` (~30 lines modified)
- `internal/parser/declarations.go` (~20 lines modified)

**Tests**:
- Add `internal/parser/lookahead_test.go` (~150 lines)
- Test 2-token, 3-token lookahead patterns
- Test correct disambiguation of var/const declarations

**Estimate**: 4-6 hours

---

### 9.50.2: Unify Type Representation in AST

**Goal**: Eliminate awkward conversions between `TypeExpression` and `TypeAnnotation` by using a unified type representation throughout the AST.

**Current Issue**: Parser creates synthetic `TypeAnnotation` wrappers for complex types (statements.go:268-314, declarations.go:88-119):
```go
case *ast.FunctionPointerTypeNode:
    stmt.Type = &ast.TypeAnnotation{
        Token:      te.Token,
        Name:       te.String(),
        InlineType: te, // Awkward wrapper
    }
```

**Implementation**:
- [ ] Audit all AST nodes that use `TypeAnnotation`
- [ ] Design unified `TypeSpec` interface or type
- [ ] Update `VarDeclStatement`, `ConstDecl`, `Parameter` to use unified type
- [ ] Modify parser to directly use `TypeExpression` in AST nodes
- [ ] Update semantic analyzer to work with unified representation
- [ ] Remove synthetic wrapper creation in parser

**Files Modified**:
- `pkg/ast/statements.go` (~30 lines)
- `pkg/ast/declarations.go` (~20 lines)
- `internal/parser/statements.go` (~60 lines removed/simplified)
- `internal/parser/declarations.go` (~40 lines removed/simplified)
- `internal/semantic/analyze_declarations.go` (~40 lines modified)

**Tests**:
- Update existing tests to use unified type representation
- Verify semantic analysis still works correctly
- No new tests needed (refactoring only)

**Estimate**: 6-8 hours

---

### 9.50.3: Replace Speculative Parsing with Backtracking

**Goal**: Replace error count manipulation with proper parser state save/restore mechanism for speculative parsing.

**Current Issue**: Fragile error trimming in `parseIsExpression()` (expressions.go:1405-1415):
```go
errorCountBefore := len(p.errors)
expression.TargetType = p.parseTypeExpression()
if expression.TargetType != nil {
    return expression
}
// Trim errors back to original count (speculative parsing)
p.errors = p.errors[:errorCountBefore]
```

**Implementation**:
- [ ] Design `ParserState` struct (curToken, peekToken, errors, position)
- [ ] Implement `p.saveState() ParserState` method
- [ ] Implement `p.restoreState(state ParserState)` method
- [ ] Replace error trimming with save/restore in `parseIsExpression()`
- [ ] Identify other speculative parsing sites and convert them
- [ ] Add debug logging for backtracking events (optional)

**Files Modified**:
- `internal/parser/parser.go` (~60 lines added)
- `internal/parser/expressions.go` (~20 lines modified)
- `internal/parser/types.go` (~30 lines modified, if other sites exist)

**Tests**:
- Add `internal/parser/backtracking_test.go` (~100 lines)
- Test save/restore preserves state correctly
- Test nested save/restore (save twice, restore in order)
- Verify existing `is` expression tests still pass

**Estimate**: 5-7 hours

---

### 9.50.4: Standardize Token Consumption Convention

**Goal**: Establish and enforce a clear convention for when parsing functions consume their triggering token.

**Current Issue**: Inconsistent token consumption makes parser hard to follow:
- `parseNewExpression()` advances past 'new' before parsing type
- `parseHelperDeclaration()` expects to be AT the HELPER keyword
- `parseBlockStatement()` advances past 'begin'

**Implementation**:
- [ ] Document convention: "Functions are called WITH curToken at the triggering token"
- [ ] Audit all 50+ parsing functions for compliance
- [ ] Refactor non-compliant functions to match convention
- [ ] Add pre/post-condition comments to each parsing function
- [ ] Create parser style guide document

**Convention Example**:
```go
// parseBlockStatement parses a begin...end block.
// PRE: curToken is BEGIN
// POST: curToken is END
func (p *Parser) parseBlockStatement() *ast.BlockStatement {
    // Implementation...
}
```

**Files Modified**:
- All parser files (~200 lines of comments added)
- ~10-15 parsing functions refactored (~150 lines modified)
- Create `docs/parser-conventions.md` (~200 lines)

**Tests**:
- No new tests needed (existing tests verify correctness)
- Add comments to test cases documenting token positions

**Estimate**: 8-10 hours

---

### 9.50.5: Extract Generic List Parsing Helpers

**Goal**: Reduce code duplication by creating generic helper functions for common parsing patterns.

**Current Issue**: Repeated patterns for comma-separated lists, semicolon-terminated blocks:
- `parseExpressionList()` (expressions.go:569-602)
- `parseArgumentsOrFields()` (expressions.go:486-561)
- `parseLambdaParameterList()` (expressions.go:1086-1120)

**Implementation**:
- [ ] Design generic `parseList` helper with callbacks
- [ ] Create `parseSeparatedList(sep, term, parseItem)` helper
- [ ] Create `parseOptionalSeparatedList(sep, term, parseItem)` helper
- [ ] Refactor expression list parsing to use helper
- [ ] Refactor parameter list parsing to use helper
- [ ] Refactor field list parsing to use helper

**Example API**:
```go
func (p *Parser) parseSeparatedList(
    separator lexer.TokenType,
    terminator lexer.TokenType,
    parseItem func() ast.Node,
) []ast.Node
```

**Files Modified**:
- `internal/parser/parser.go` (~100 lines added for helpers)
- `internal/parser/expressions.go` (~150 lines simplified)
- `internal/parser/functions.go` (~80 lines simplified)
- `internal/parser/types.go` (~60 lines simplified)

**Tests**:
- Add `internal/parser/list_parsing_test.go` (~200 lines)
- Test various separator/terminator combinations
- Test edge cases (empty lists, trailing separators)
- Verify existing tests still pass

**Estimate**: 6-8 hours

---

### 9.50.6: Refactor Complex Parsing Functions

**Goal**: Simplify complex parsing functions by extracting sub-parsers and using strategy pattern where appropriate.

**Current Issue**: Functions like `parseCallOrRecordLiteral()` (expressions.go:399-482) have complex branching logic that's hard to follow.

**Implementation**:
- [ ] Identify functions >100 lines with complex branching
- [ ] Extract sub-parsers for different syntactic forms
- [ ] Use dispatch table or strategy pattern for disambiguation
- [ ] Simplify `parseCallOrRecordLiteral()` into smaller functions
- [ ] Simplify `parseNewExpression()` dispatch logic
- [ ] Simplify `parseGroupedExpression()` disambiguation

**Example Refactoring**:
```go
// Before: 80-line function with nested if/else
func (p *Parser) parseCallOrRecordLiteral(...)

// After: Clean dispatch
func (p *Parser) parseCallOrRecordLiteral(...) {
    if p.isRecordLiteral() {
        return p.parseRecordLiteral(typeName)
    }
    return p.parseCallExpression(typeName)
}
```

**Files Modified**:
- `internal/parser/expressions.go` (~200 lines refactored)
- `internal/parser/records.go` (~50 lines added)
- `internal/parser/arrays.go` (~40 lines modified)

**Tests**:
- No new tests needed (existing tests verify correctness)
- May add focused unit tests for extracted sub-parsers

**Estimate**: 5-7 hours

---

### 9.50.7: Remove Dead Code and TODOs

**Goal**: Clean up dead code, stub functions, and resolve outstanding TODOs in parser.

**Current Issue**: Dead code like `tryParseRecordFields()` (expressions.go:564-567):
```go
// Stub functions to avoid compilation errors
func (p *Parser) tryParseRecordFields() ([]*ast.FieldInitializer, bool) {
    // This is replaced by parseArgumentsOrFields above
    return nil, false
}
```

**Implementation**:
- [ ] Identify all stub/dead functions in parser
- [ ] Remove `tryParseRecordFields()` stub
- [ ] Audit all TODO comments in parser code
- [ ] Resolve or create GitHub issues for remaining TODOs
- [ ] Remove commented-out code blocks
- [ ] Update function documentation for accuracy

**Files Modified**:
- `internal/parser/expressions.go` (~50 lines removed)
- `internal/parser/statements.go` (~20 lines removed)
- `internal/parser/declarations.go` (~15 lines removed)
- Other parser files (~30 lines removed)

**Tests**:
- No new tests needed
- Verify existing tests still pass after cleanup

**Estimate**: 2-3 hours

---

### 9.50.8: Improve Error Recovery

**Goal**: Implement panic-mode error recovery with synchronization tokens for better error messages.

**Current Issue**: Simple forward scanning in `parseBlockStatement()` (statements.go:128-133):
```go
if !p.curTokenIs(lexer.END) {
    p.addError("expected 'end' to close block", ErrMissingEnd)
    for !p.curTokenIs(lexer.END) && !p.curTokenIs(lexer.EOF) {
        p.nextToken() // Just scan forward
    }
}
```

**Implementation**:
- [ ] Design synchronization token sets (statement starters, block closers)
- [ ] Implement `p.synchronize(tokens []TokenType)` method
- [ ] Track block nesting depth to find matching `end` keywords
- [ ] Add context to error messages (e.g., "expected 'end' for 'begin' at line 10")
- [ ] Improve error recovery in expression parsing
- [ ] Test error recovery with malformed input

**Files Modified**:
- `internal/parser/parser.go` (~80 lines added)
- `internal/parser/statements.go` (~40 lines modified)
- `internal/parser/expressions.go` (~30 lines modified)
- `internal/parser/control_flow.go` (~40 lines modified)

**Tests**:
- Add `internal/parser/error_recovery_test.go` (~250 lines)
- Test recovery from various syntax errors
- Test multiple errors reported in single pass
- Verify useful error messages with context

**Estimate**: 6-8 hours

---

### 9.50.9: Add Parser Debug/Trace Mode

**Goal**: Add optional debug mode for parser that logs parsing events to aid debugging.

**Current Issue**: Debugging parser issues requires manual print statements or debugger stepping.

**Implementation**:
- [ ] Add `debug bool` field to Parser struct
- [ ] Add `SetDebug(enabled bool)` method
- [ ] Add trace logging for function entry/exit
- [ ] Add trace logging for token consumption
- [ ] Add trace logging for AST node creation
- [ ] Add trace logging for backtracking events
- [ ] Make output format configurable (plain text, JSON)

**Example Output**:
```
[ENTER] parseStatement() at line 10, col 5 (curToken: BEGIN)
  [ENTER] parseBlockStatement() at line 10, col 5
    [TOKEN] consume BEGIN
    [TOKEN] advance to IDENT
    [ENTER] parseStatement() at line 11, col 7 (curToken: IDENT)
      [CREATE] AssignmentStatement
    [EXIT] parseStatement() -> AssignmentStatement
  [EXIT] parseBlockStatement() -> BlockStatement
[EXIT] parseStatement() -> BlockStatement
```

**Files Modified**:
- `internal/parser/parser.go` (~100 lines added)
- Add `internal/parser/trace.go` (~150 lines new file)
- `cmd/dwscript/main.go` (~20 lines for --debug-parser flag)

**Tests**:
- Add `internal/parser/trace_test.go` (~100 lines)
- Test trace output format
- Test trace filtering options
- Verify no performance impact when disabled

**Estimate**: 4-6 hours

---

### 9.50.10: Parser Documentation and Style Guide

**Goal**: Create comprehensive documentation for parser architecture, conventions, and contribution guidelines.

**Current Issue**: Limited documentation makes it hard for new contributors to understand parser internals.

**Implementation**:
- [ ] Create `docs/parser-architecture.md` documenting:
  - Pratt parsing overview
  - Precedence levels and their meanings
  - Prefix/infix function registration
  - Token consumption conventions
  - AST node creation patterns
  - Position tracking requirements
- [ ] Create `docs/parser-style-guide.md` documenting:
  - Naming conventions
  - Function pre/post-conditions
  - Error handling patterns
  - Testing requirements
- [ ] Create `docs/parser-extension-guide.md` documenting:
  - How to add new expressions
  - How to add new statements
  - How to add new operators
  - Testing checklist
- [ ] Update `CONTRIBUTING.md` with parser-specific guidelines
- [ ] Add inline documentation to parser.go explaining key concepts

**Files Created**:
- `docs/parser-architecture.md` (~400 lines)
- `docs/parser-style-guide.md` (~300 lines)
- `docs/parser-extension-guide.md` (~350 lines)

**Files Modified**:
- `CONTRIBUTING.md` (~50 lines added)
- `internal/parser/parser.go` (~100 lines of comments added)

**Tests**: N/A (documentation only)

**Estimate**: 6-8 hours

---

### Summary of Task 9.50

**Total Estimate**: 52-71 hours (call it ~60 hours or 1.5-2 weeks)

**Breakdown**:
1. Lookahead buffer: 4-6h
2. Unify type representation: 6-8h
3. Backtracking: 5-7h
4. Token consumption convention: 8-10h
5. Generic list helpers: 6-8h
6. Refactor complex functions: 5-7h
7. Remove dead code: 2-3h
8. Error recovery: 6-8h
9. Debug/trace mode: 4-6h
10. Documentation: 6-8h

**Benefits**:
- **Maintainability**: Clearer code, less duplication, easier to understand
- **Extensibility**: Generic helpers make adding new syntax easier
- **Debuggability**: Trace mode and better error recovery aid troubleshooting
- **Onboarding**: Comprehensive docs help new contributors
- **Quality**: Consistent conventions reduce bugs

**Dependencies**: None (can be done incrementally)

**Testing Strategy**: Each subtask includes tests. Overall regression testing ensures no breakage.

**Acceptance Criteria**:
- All existing parser tests pass (no regressions)
- Code coverage maintains or improves (currently 84.5%)
- Parser files reduced by ~500-800 lines through deduplication
- All subtasks have associated tests or documentation
- Parser style guide reviewed and approved
- No user-facing behavior changes (internal refactoring only)

**Non-Goals**:
- Performance optimization (focus is maintainability)
- Adding new language features (pure refactoring)
- Changing AST structure (except unified types in 9.50.2)

**Related Tasks**:
- Stage 2: Basic Parser and AST (original implementation)
- Task 10.10: Position Tracking (enhanced with better conventions)
=======
## Phase 12: Lexer Code Quality Improvements

**Goal**: Refactor the lexer for better maintainability, consistency, and extensibility while preserving all existing functionality.

**Status**: Not started | **Tasks**: 0/20 complete

**Motivation**: The lexer works well but has technical debt in error handling, state management, and code organization. These improvements will make the codebase easier to maintain and extend.

**Approach**: Incremental refactoring with full test coverage at each step. No behavior changes, only internal improvements.

---

### 12.1: Error Handling Consistency

**Goal**: Make error handling consistent across all lexer operations, following the parser's pattern of accumulating errors.

- [ ] 12.1.1 Add error accumulation to Lexer struct
  - Add `errors []LexerError` field to Lexer
  - Add `Errors() []LexerError` getter method
  - Add `addError(msg string, pos Position)` helper method
  - File: `internal/lexer/lexer.go` (~20 lines)
  - Estimated: 30 minutes
  - Test: Verify errors are accumulated, not lost

- [ ] 12.1.2 Refactor readString to use error accumulation
  - Change `readString(quote rune) (string, error)` → `readString(quote rune) string`
  - Call `l.addError()` instead of returning error
  - Remove error handling from callers
  - File: `internal/lexer/lexer.go` (~30 lines modified)
  - Estimated: 45 minutes
  - Test: Unterminated strings still reported correctly

- [ ] 12.1.3 Refactor comment skipping to use error accumulation
  - `skipBlockComment()` and `skipCStyleComment()` call `addError()` instead of returning bool
  - Update callers to check lexer errors instead of return values
  - File: `internal/lexer/lexer.go` (~40 lines modified)
  - Estimated: 45 minutes
  - Test: Unterminated comments reported correctly

- [ ] 12.1.4 Remove ILLEGAL token pattern in favor of accumulated errors
  - Replace `NewToken(ILLEGAL, ...)` with proper token + `addError()`
  - Update parser to check both token stream AND lexer.Errors()
  - File: `internal/lexer/lexer.go`, `internal/parser/parser.go` (~60 lines)
  - Estimated: 1 hour
  - Test: Parser sees both tokens and errors correctly

---

### 12.2: State Management Improvements

**Goal**: Add proper state save/restore mechanism to replace manual field copying.

- [ ] 12.2.1 Create lexerState struct
  - Define `lexerState` with all position fields
  - Add `saveState() lexerState` method
  - Add `restoreState(s lexerState)` method
  - File: `internal/lexer/lexer.go` (~25 lines)
  - Estimated: 30 minutes
  - Test: Save/restore preserves exact lexer position

- [ ] 12.2.2 Refactor isCharLiteralStandalone to use state management
  - Replace manual field save/restore with `saveState()/restoreState()`
  - Verify behavior unchanged
  - File: `internal/lexer/lexer.go` (~15 lines modified)
  - Estimated: 20 minutes
  - Test: Character literal detection still works

- [ ] 12.2.3 Add peek lookahead tests
  - Test peekChar() doesn't modify state
  - Test peekCharN() for various N values
  - Test state save/restore is symmetric
  - File: `internal/lexer/lexer_test.go` (~80 lines)
  - Estimated: 45 minutes
  - Test: All peek operations are side-effect free

---

### 12.3: API Improvements - Token Lookahead

**Goal**: Add proper token lookahead to eliminate parser workarounds (creating temporary lexers).

- [ ] 12.3.1 Add token buffer to Lexer
  - Add `tokenBuffer []Token` field
  - Keep existing NextToken() behavior initially
  - File: `internal/lexer/lexer.go` (~5 lines)
  - Estimated: 15 minutes
  - Test: No behavior change

- [ ] 12.3.2 Implement Peek(n int) method
  - Add `Peek(n int) Token` method that buffers ahead
  - Buffer tokens lazily as needed
  - Don't consume from main stream
  - File: `internal/lexer/lexer.go` (~35 lines)
  - Estimated: 1 hour
  - Test: Peek(1), Peek(2), Peek(3) work correctly; NextToken() still consumes

- [ ] 12.3.3 Refactor NextToken to use buffer
  - Modify NextToken() to check buffer first
  - Extract current logic to `nextTokenInternal()`
  - File: `internal/lexer/lexer.go` (~40 lines)
  - Estimated: 45 minutes
  - Test: All existing tests still pass

- [ ] 12.3.4 Remove Input() export workaround
  - Remove or deprecate `Input()` method
  - Update parser to use `Peek()` instead of creating temp lexers
  - File: `internal/lexer/lexer.go`, `internal/parser/parser.go` (~20 lines)
  - Estimated: 30 minutes
  - Test: Parser function pointer detection still works

---

### 12.4: Code Organization - Refactor NextToken

**Goal**: Break up the 335-line NextToken() switch statement into maintainable handler functions.

- [ ] 12.4.1 Extract operator handlers (arithmetic)
  - Create `handlePlus()`, `handleMinus()`, `handleAsterisk()` functions
  - Each handles compound operators (+=, ++, etc.)
  - File: `internal/lexer/lexer.go` (~120 lines, move not add)
  - Estimated: 1 hour
  - Test: All arithmetic operators work

- [ ] 12.4.2 Extract operator handlers (comparison and logical)
  - Create `handleEquals()`, `handleLess()`, `handleGreater()` functions
  - Create `handleAmp()`, `handlePipe()`, `handleQuestion()` functions
  - File: `internal/lexer/lexer.go` (~100 lines, move not add)
  - Estimated: 1 hour
  - Test: All comparison/logical operators work

- [ ] 12.4.3 Create operator dispatch table
  - Define `type tokenHandler func(*Lexer, Position) Token`
  - Create `var tokenHandlers = map[rune]tokenHandler{...}`
  - Update NextToken() to use dispatch table
  - File: `internal/lexer/lexer.go` (~60 lines modified)
  - Estimated: 1 hour
  - Test: All operators still work, performance not degraded

- [ ] 12.4.4 Benchmark dispatch table vs switch
  - Create benchmark for NextToken() throughput
  - Compare switch vs map dispatch
  - Revert if map is significantly slower (>10%)
  - File: `internal/lexer/lexer_bench_test.go` (new file ~80 lines)
  - Estimated: 45 minutes
  - Test: Performance within acceptable range

---

### 12.5: Helper Method Additions

**Goal**: Add convenient helper methods to reduce code duplication.

- [ ] 12.5.1 Add matchAndConsume helper
  - `func (l *Lexer) matchAndConsume(expected rune) bool`
  - Returns true and advances if next char matches
  - File: `internal/lexer/lexer.go` (~10 lines)
  - Estimated: 20 minutes
  - Test: Match/no-match both work correctly

- [ ] 12.5.2 Refactor compound operators to use matchAndConsume
  - Update all `if l.peekChar() == X` patterns
  - Simplify operator handler code
  - File: `internal/lexer/lexer.go` (~80 lines modified)
  - Estimated: 1 hour
  - Test: All compound operators still work

- [ ] 12.5.3 Replace charLiteralToRune with strconv
  - Use `strconv.ParseInt()` instead of manual parsing
  - Handle both decimal and hex formats
  - File: `internal/lexer/lexer.go` (~30 lines deleted, ~15 added)
  - Estimated: 30 minutes
  - Test: All character literals parse correctly

---

### 12.6: Documentation and Testing

**Goal**: Improve observability and testing infrastructure.

- [ ] 12.6.1 Add options pattern for Lexer configuration
  - Define `type LexerOption func(*Lexer)`
  - Update `New(input string, opts ...LexerOption)` signature
  - Add `WithTracing(bool)` option for debug output
  - File: `internal/lexer/lexer.go` (~40 lines)
  - Estimated: 45 minutes
  - Test: Options apply correctly, backwards compatible

- [ ] 12.6.2 Add comprehensive error position tests
  - Test error positions for unterminated strings at various locations
  - Test error positions for illegal characters
  - Test multi-line error reporting
  - File: `internal/lexer/lexer_test.go` (~100 lines)
  - Estimated: 1 hour
  - Test: All error positions accurate

- [ ] 12.6.3 Document column behavior for Unicode
  - Clarify that "column" means rune count, not display width
  - Add comment about display width vs. rune count tradeoff
  - Add examples in tests with emoji and multi-byte chars
  - File: `internal/lexer/lexer.go`, `internal/lexer/lexer_test.go` (~30 lines)
  - Estimated: 30 minutes
  - Test: Unicode handling documented and tested

---

**Files Created**:
- `internal/lexer/lexer_bench_test.go` (new file ~80 lines) - Performance benchmarks

**Files Modified**:
- `internal/lexer/lexer.go` (~400 lines modified, net -50 lines from cleanup)
- `internal/lexer/lexer_test.go` (~180 lines added)
- `internal/parser/parser.go` (~30 lines modified for error handling)

**Acceptance Criteria**:
- All existing tests pass (100% backwards compatible)
- Error handling consistent across lexer (accumulation pattern)
- State management uses proper save/restore pattern
- Token lookahead API eliminates parser workarounds
- NextToken() refactored into maintainable handlers
- Performance maintained or improved
- Test coverage remains >95%
- Documentation updated for Unicode column behavior

**Benefits**:
- **Maintainability**: Smaller functions easier to understand and modify
- **Consistency**: Error handling matches parser pattern
- **Extensibility**: Dispatch table makes adding operators easier
- **API Quality**: Proper lookahead eliminates workarounds
- **Code Health**: Removes technical debt for future development
- **Testing**: Better test infrastructure for edge cases

**Non-Goals** (explicitly out of scope):
- Changing token types or lexer output format
- Performance optimization beyond maintaining current speed
- Adding new language features or syntax
- Changing public API surface (pkg/token)
>>>>>>> f88e3173

---

## Phase 10: go-dws API Enhancements for LSP Integration ✅ COMPLETE

**Goal**: Enhanced go-dws library with structured errors, AST access, position metadata, symbol tables, and type information for LSP features.

**Status**: All 27 tasks complete. Added public `pkg/ast/` and `pkg/token/` packages, structured error types with position info, Parse() mode for fast syntax-only parsing, visitor pattern for AST traversal, symbol table access, and type queries. 100% backwards compatible. Ready for go-dws-lsp integration.

---

## Phase 11: Bytecode Compiler & VM Optimizations ✅ MOSTLY COMPLETE

**Status**: Core implementation complete | **Performance**: 5-6x faster than AST interpreter | **Tasks**: 15 complete, 2 pending

### Overview

This phase implements a bytecode virtual machine for DWScript, providing significant performance improvements over the tree-walking AST interpreter. The bytecode VM uses a stack-based architecture with 116 opcodes and includes an optimization pipeline.

**Architecture**: AST → Compiler → Bytecode → VM → Output

### Phase 11.1: Bytecode VM Foundation ✅ COMPLETE

- [x] 11.1 Research and design bytecode instruction set
  - Stack-based VM with 116 opcodes, 32-bit instruction format
  - Documentation: [bytecode-vm-design.md](docs/architecture/bytecode-vm-design.md)
  - Expected Impact: 2-3x speedup over tree-walking interpreter

- [x] 11.2 Implement bytecode data structures
  - Created `internal/bytecode/bytecode.go` with `Chunk` type (bytecode + constants pool)
  - Implemented constant pool for literals with deduplication
  - Added line number mapping with run-length encoding
  - Implemented bytecode disassembler for debugging (79.7% coverage)

- [x] 11.3 Build AST-to-bytecode compiler
  - Created `internal/bytecode/compiler.go` with visitor pattern
  - Compile expressions: literals, binary ops, unary ops, variables, function calls
  - Compile statements: assignment, if/else, loops, return
  - Handle scoping and variable resolution
  - Optimize constant folding during compilation

- [x] 11.4 Implement bytecode VM core
  - Created `internal/bytecode/vm.go` with instruction dispatch loop
  - Implemented operand stack and call stack
  - Added environment/closure handling with upvalue capture
  - Error handling with structured RuntimeError and stack traces
  - Performance: VM is ~5.6x faster than AST interpreter

- [x] 11.5 Implement arithmetic and logic instructions
  - ADD, SUB, MUL, DIV, MOD instructions
  - NEGATE, NOT instructions
  - EQ, NE, LT, LE, GT, GE comparisons
  - AND, OR, XOR bitwise operations
  - Type coercion (int ↔ float)

- [x] 11.6 Implement variable and memory instructions
  - LOAD_CONST / LOAD_LOCAL / STORE_LOCAL
  - LOAD_GLOBAL / STORE_GLOBAL
  - LOAD_UPVALUE / STORE_UPVALUE with closure capture
  - GET_PROPERTY / SET_PROPERTY for member access

- [x] 11.7 Implement control flow instructions
  - JUMP, JUMP_IF_FALSE, JUMP_IF_TRUE
  - LOOP (jump backward for while/for loops)
  - Patch jump addresses during compilation
  - Break/continue leverage jump instructions

- [x] 11.8 Implement function call instructions
  - CALL instruction for named functions
  - RETURN instruction with trailing return guarantee
  - Handle recursion and call stack depth
  - Implement closures and upvalues
  - Support method calls and `Self` context (OpCallMethod, OpGetSelf)

- [x] 11.9 Implement array and object instructions
  - GET_INDEX, SET_INDEX for array access
  - NEW_ARRAY, ARRAY_LENGTH
  - NEW_OBJECT for class instantiation
  - INVOKE_METHOD for method dispatch

- [x] 11.10 Add exception handling instructions
  - TRY, CATCH, FINALLY, THROW instructions
  - Exception stack unwinding
  - Preserve stack traces across bytecode execution

- [x] 11.11 Optimize bytecode generation
  - Established optimization pipeline with pass manager and toggles
  - Peephole transforms: fold literal push/pop pairs, collapse stack shuffles
  - Dead code elimination: trim after terminators, reflow jump targets
  - Constant propagation: track literal locals/globals, fold arithmetic chains
  - Inline small functions (< 10 instructions)

- [x] 11.12 Integrate bytecode VM into interpreter
  - Added `--bytecode` flag to CLI
  - Added `CompileMode` option (AST vs Bytecode) to `pkg/dwscript/options.go`
  - Bytecode compilation/execution paths in `pkg/dwscript/dwscript.go`
  - Unit loading/parsing parity, tracing, diagnostic output
  - Wire bytecode VM to externals (FFI, built-ins, stdout capture)

- [x] 11.13 Create bytecode test suite
  - Port existing interpreter tests to bytecode
  - Test bytecode disassembler output
  - Verify identical behavior to AST interpreter
  - Performance benchmarks confirm 5-6x speedup

- [x] 11.14 Add bytecode serialization
  - [x] 11.14.1 Define bytecode file format (.dwc)
    - **Task**: Design the binary format for bytecode files
    - **Implementation**:
      - Define magic number (e.g., "DWC\x00") for file identification
      - Define version format (major.minor.patch)
      - Define header structure (magic, version, metadata)
      - Document format specification
    - **Files**: `internal/bytecode/serializer.go`
    - **Estimated time**: 0.5 day

  - [x] 11.14.2 Implement Chunk serialization
    - **Task**: Serialize bytecode chunks to binary format
    - **Implementation**:
      - Serialize instructions array
      - Serialize line number information
      - Serialize constants pool
      - Write helper functions for writing primitives (int, float, string, bool)
    - **Files**: `internal/bytecode/serializer.go`
    - **Estimated time**: 1 day

  - [x] 11.14.3 Implement Chunk deserialization
    - **Task**: Deserialize bytecode chunks from binary format
    - **Implementation**:
      - Read and validate magic number and version
      - Deserialize instructions array
      - Deserialize line number information
      - Deserialize constants pool
      - Write helper functions for reading primitives
      - Handle invalid/corrupt bytecode files
    - **Files**: `internal/bytecode/serializer.go`
    - **Estimated time**: 1 day

  - [x] 11.14.4 Add version compatibility checks
    - **Task**: Ensure bytecode version compatibility
    - **Implementation**:
      - Check version during deserialization
      - Return descriptive errors for version mismatches
      - Add tests for different version scenarios
    - **Files**: `internal/bytecode/serializer.go`
    - **Estimated time**: 0.5 day

  - [x] 11.14.5 Add serialization tests
    - **Task**: Test serialization/deserialization round-trip
    - **Implementation**:
      - Test simple programs serialize correctly
      - Test complex programs with all value types
      - Test error handling (corrupt files, version mismatches)
      - Verify bytecode produces same output after round-trip
    - **Files**: `internal/bytecode/serializer_test.go`
    - **Estimated time**: 1 day

  - [x] 11.14.6 Add `dwscript compile` command
    - **Task**: CLI command to compile source to bytecode
    - **Implementation**:
      - Add compile subcommand to CLI
      - Parse source file and compile to bytecode
      - Write bytecode to .dwc file
      - Add flags for output file, optimization level
    - **Files**: `cmd/dwscript/main.go`, `cmd/dwscript/compile.go`
    - **Estimated time**: 0.5 day

  - [x] 11.14.7 Update `dwscript run` to load .dwc files
    - **Task**: Allow running precompiled bytecode files
    - **Implementation**:
      - Detect .dwc file extension
      - Load bytecode from file instead of compiling
      - Add performance comparison in benchmarks
    - **Files**: `cmd/dwscript/main.go`, `cmd/dwscript/run.go`
    - **Estimated time**: 0.5 day

  - [x] 11.14.8 Document bytecode serialization
    - **Task**: Update documentation for bytecode files
    - **Implementation**:
      - Document .dwc file format in docs/bytecode-vm.md
      - Add CLI examples for compile command
      - Update README.md with serialization info
    - **Files**: `docs/bytecode-vm.md`, `README.md`, `CLAUDE.md`
    - **Estimated time**: 0.5 day

- [x] 11.15 Document bytecode VM
  - Written `docs/bytecode-vm.md` explaining architecture
  - Documented instruction set and opcodes
  - Provided examples of bytecode output
  - Updated CLAUDE.md with bytecode information

**Estimated time**: Completed in 12-16 weeks

### Phase 11.2: Future Bytecode Optimizations (DEFERRED)

- [ ] 11.16 Advanced peephole optimizations
  - [ ] Strength reduction (multiplication → shift)
  - [ ] Common subexpression elimination
  - [ ] Branch prediction hints

- [ ] 11.17 Register allocation improvements
  - [ ] Live range analysis
  - [ ] Register coloring for locals
  - [ ] Reduce stack traffic

- [ ] 11.18 Inline caching for method dispatch
  - [ ] Cache method lookup results
  - [ ] Invalidate on class redefinition
  - [ ] Benchmark polymorphic call sites

- [ ] 11.19 Bytecode verification
  - [ ] Static analysis of bytecode correctness
  - [ ] Type safety verification
  - [ ] Stack depth validation

---

## Phase 12: Performance & Polish

### Performance Profiling

- [x] 12.1 Create performance benchmark scripts
- [x] 12.2 Profile lexer performance: `BenchmarkLexer`
- [x] 12.3 Profile parser performance: `BenchmarkParser`
- [x] 12.4 Profile interpreter performance: `BenchmarkInterpreter`
- [x] 12.5 Identify bottlenecks using `pprof`
- [ ] 12.6 Document performance baseline

### Optimization - Lexer

- [ ] 12.7 Optimize string handling in lexer (use bytes instead of runes where possible)
- [ ] 12.8 Reduce allocations in token creation
- [ ] 12.9 Use string interning for keywords/identifiers
- [ ] 12.10 Benchmark improvements

### Optimization - Parser

- [ ] 12.11 Reduce AST node allocations
- [ ] 12.12 Pool commonly created nodes
- [ ] 12.13 Optimize precedence table lookups
- [ ] 12.14 Benchmark improvements

### Optimization - Interpreter

- [ ] 12.15 Optimize value representation (avoid interface{} overhead if possible)
- [ ] 12.16 Use switch statements instead of type assertions where possible
- [ ] 12.17 Cache frequently accessed symbols
- [ ] 12.18 Optimize environment lookups
- [ ] 12.19 Reduce allocations in hot paths
- [ ] 12.20 Benchmark improvements

### Memory Management

- [ ] 12.21 Ensure no memory leaks in long-running scripts
- [ ] 12.22 Profile memory usage with large programs
- [ ] 12.23 Optimize object allocation/deallocation
- [ ] 12.24 Consider object pooling for common types

### Code Quality Refactoring

- [ ] 12.25 Run `go vet ./...` and fix all issues
- [ ] 12.26 Run `golangci-lint run` and address warnings
- [ ] 12.27 Run `gofmt` on all files
- [ ] 12.28 Run `goimports` to organize imports
- [ ] 12.29 Review error handling consistency
- [ ] 12.30 Unify value representation if inconsistent
- [ ] 12.31 Refactor large functions into smaller ones
- [ ] 12.32 Extract common patterns into helper functions
- [ ] 12.33 Improve variable/function naming
- [ ] 12.34 Add missing error checks

### Documentation

- [ ] 12.35 Write comprehensive GoDoc comments for all exported types/functions
- [ ] 12.36 Document internal architecture in `docs/architecture.md`
- [ ] 12.37 Create user guide in `docs/user_guide.md`
- [ ] 12.38 Document CLI usage with examples
- [ ] 12.39 Create API documentation for embedding the library
- [ ] 12.40 Add code examples to documentation
- [ ] 12.41 Document known limitations
- [ ] 12.42 Create contribution guidelines in `CONTRIBUTING.md`

### Example Programs

- [x] 12.43 Create `examples/` directory
- [x] 12.44 Add example scripts:
  - [x] Hello World
  - [x] Fibonacci
  - [x] Factorial
  - [x] Class-based example (Person demo)
  - [x] Algorithm sample (math/loops showcase)
- [x] 12.45 Add README in examples directory
- [x] 12.46 Ensure all examples run correctly

### Testing Enhancements

- [ ] 12.47 Add integration tests in `test/integration/`
- [ ] 12.48 Add fuzzing tests for parser: `FuzzParser`
- [ ] 12.49 Add fuzzing tests for lexer: `FuzzLexer`
- [ ] 12.50 Add property-based tests (using testing/quick or gopter)
- [ ] 12.51 Ensure CI runs all test types
- [ ] 12.52 Achieve >90% code coverage overall
- [ ] 12.53 Add regression tests for all fixed bugs

### Release Preparation

- [ ] 12.54 Create `CHANGELOG.md`
- [ ] 12.55 Document version numbering scheme (SemVer)
- [ ] 12.56 Tag v0.1.0 alpha release
- [ ] 12.57 Create release binaries for major platforms (Linux, macOS, Windows)
- [ ] 12.58 Publish release on GitHub
- [ ] 12.59 Write announcement blog post or README update
- [ ] 12.60 Share with community for feedback

---

## Phase 13: Go Source Code Generation & AOT Compilation [RECOMMENDED]

**Status**: Not started | **Priority**: HIGH | **Estimated Time**: 20-28 weeks (code generation) + 9-13 weeks (CLI)

### Overview

This phase implements ahead-of-time (AOT) compilation by transpiling DWScript source code to Go, then compiling to native executables. This approach leverages Go's excellent cross-compilation support and delivers near-native performance.

**Approach**: DWScript Source → AST → Go Source Code → Go Compiler → Native Executable

**Benefits**: 10-50x faster than tree-walking interpreter, excellent portability, leverages Go toolchain

### Phase 13.1: Go Source Code Generation (20-28 weeks)

- [ ] 13.1 Design Go code generation architecture
  - Study similar transpilers (c2go, ast-transpiler)
  - Design AST → Go AST transformation strategy
  - Define runtime library interface
  - Document type mapping (DWScript → Go)
  - Plan package structure for generated code
  - **Decision**: Use `go/ast` package for Go AST generation

- [ ] 13.2 Create Go code generator foundation
  - Create `internal/codegen/` package
  - Create `internal/codegen/go_generator.go`
  - Implement `Generator` struct with context tracking
  - Add helper methods for code emission
  - Set up `go/ast` and `go/printer` integration
  - Create unit tests for basic generation

- [ ] 13.3 Implement type system mapping
  - Map DWScript primitives to Go types (Integer→int64, Float→float64, String→string, Boolean→bool)
  - Map DWScript arrays to Go slices (dynamic) or arrays (static)
  - Map DWScript records to Go structs
  - Map DWScript classes to Go structs with method tables
  - Handle type aliases and subrange types
  - Document type mapping in `docs/codegen-types.md`

- [ ] 13.4 Generate code for expressions
  - Generate literals (integer, float, string, boolean, nil)
  - Generate identifiers (variables, constants)
  - Generate binary operations (+, -, *, /, =, <>, <, >, etc.)
  - Generate unary operations (-, not)
  - Generate function calls
  - Generate array/object member access
  - Handle operator precedence correctly
  - Add unit tests comparing eval vs generated code

- [ ] 13.5 Generate code for statements
  - Generate variable declarations (`var x: Integer = 42`)
  - Generate assignments (`x := 10`)
  - Generate if/else statements
  - Generate while/repeat/for loops
  - Generate case statements (switch in Go)
  - Generate begin...end blocks
  - Handle break/continue/exit statements

- [ ] 13.6 Generate code for functions and procedures
  - Generate function declarations with parameters and return type
  - Handle by-value and by-reference (var) parameters
  - Generate procedure declarations (no return value)
  - Implement nested functions (closures in Go)
  - Support forward declarations
  - Handle recursion
  - Generate proper variable scoping

- [ ] 13.7 Generate code for classes and OOP
  - Generate Go struct definitions for classes
  - Generate constructor functions (Create)
  - Generate destructor cleanup (Destroy → defer)
  - Generate method declarations (receiver functions)
  - Implement inheritance (embedding in Go)
  - Implement virtual method dispatch (method tables)
  - Handle class fields and properties
  - Support `Self` keyword (receiver parameter)

- [ ] 13.8 Generate code for interfaces
  - Generate Go interface definitions
  - Implement interface casting and type assertions
  - Generate interface method dispatch
  - Handle interface inheritance
  - Support interface variables and parameters

- [ ] 13.9 Generate code for records
  - Generate Go struct definitions
  - Support record methods (static and instance)
  - Handle record literals and initialization
  - Generate record field access

- [ ] 13.10 Generate code for enums
  - Generate Go const declarations with iota
  - Support scoped and unscoped enum access
  - Generate Ord() and Integer() conversions
  - Handle explicit enum values

- [ ] 13.11 Generate code for arrays
  - Generate static arrays (Go arrays: `[10]int`)
  - Generate dynamic arrays (Go slices: `[]int`)
  - Support array literals
  - Generate array indexing and slicing
  - Implement SetLength, High, Low built-ins
  - Handle multi-dimensional arrays

- [ ] 13.12 Generate code for sets
  - Generate set types as Go map[T]bool or bitsets
  - Support set literals and constructors
  - Generate set operations (union, intersection, difference)
  - Implement `in` operator for set membership

- [ ] 13.13 Generate code for properties
  - Translate properties to getter/setter methods
  - Generate field-backed properties (direct access)
  - Generate method-backed properties (method calls)
  - Support read-only and write-only properties
  - Handle auto-properties

- [ ] 13.14 Generate code for exceptions
  - Generate try/except/finally as Go defer/recover
  - Map DWScript exceptions to Go error types
  - Generate raise statements (panic)
  - Implement exception class hierarchy
  - Preserve stack traces

- [ ] 13.15 Generate code for operators and conversions
  - Generate operator overloads as functions
  - Generate implicit conversions
  - Handle type coercion in expressions
  - Support custom operators

- [ ] 13.16 Create runtime library for generated code
  - Create `pkg/runtime/` package
  - Implement built-in functions (PrintLn, Length, Copy, etc.)
  - Implement array/string manipulation functions
  - Implement math functions (Sin, Cos, Sqrt, etc.)
  - Implement date/time functions
  - Provide runtime type information (RTTI) for reflection
  - Support external function calls (FFI)

- [ ] 13.17 Handle units/modules compilation
  - Generate separate Go packages for each unit
  - Handle unit dependencies and imports
  - Generate initialization/finalization code
  - Support uses clauses
  - Create package manifest

- [ ] 13.18 Implement optimization passes
  - Constant folding
  - Dead code elimination
  - Inline small functions
  - Remove unused variables
  - Optimize string concatenation
  - Use Go compiler optimization hints (//go:inline, etc.)

- [ ] 13.19 Add source mapping for debugging
  - Preserve line number comments in generated code
  - Generate source map files (.map)
  - Add DWScript source file embedding
  - Support stack trace translation (Go → DWScript)

- [ ] 13.20 Test Go code generation
  - Generate code for all fixture tests
  - Compile and run generated code
  - Compare output with interpreter
  - Measure compilation time
  - Benchmark generated code performance

**Expected Results**: 10-50x faster than tree-walking interpreter, near-native Go speed

### Phase 13.2: AOT Compiler CLI (9-13 weeks)

- [ ] 13.21 Create `dwscript compile` command
  - Add `compile` subcommand to CLI
  - Parse input DWScript file(s)
  - Generate Go source code to output directory
  - Invoke `go build` to create executable
  - Support multiple output formats (executable, library, package)

- [ ] 13.22 Implement project compilation mode
  - Support compiling entire projects (multiple units)
  - Generate go.mod file
  - Handle dependencies between units
  - Create main package with entry point
  - Support compilation configuration (optimization level, target platform)

- [ ] 13.23 Add compilation flags and options
  - `--output` or `-o` for output path
  - `--optimize` or `-O` for optimization level (0, 1, 2, 3)
  - `--keep-go-source` to preserve generated Go files
  - `--target` for cross-compilation (linux, windows, darwin, wasm)
  - `--static` for static linking
  - `--debug` to include debug symbols

- [ ] 13.24 Implement cross-compilation support
  - Support GOOS and GOARCH environment variables
  - Generate platform-specific code (if needed)
  - Test compilation for Linux, macOS, Windows, WASM
  - Document platform-specific limitations

- [ ] 13.25 Add incremental compilation
  - Cache compiled units
  - Detect file changes (mtime, hash)
  - Recompile only changed units
  - Rebuild dependency graph
  - Speed up repeated compilations

- [ ] 13.26 Create standalone binary builder
  - Generate single-file executable
  - Embed DWScript runtime
  - Strip debug symbols (optional)
  - Compress binary with UPX (optional)
  - Test on different platforms

- [ ] 13.27 Implement library compilation mode
  - Generate Go package (not executable)
  - Export public functions/classes
  - Create Go-friendly API
  - Generate documentation (godoc)
  - Support embedding in other Go projects

- [ ] 13.28 Add compilation error reporting
  - Catch Go compilation errors
  - Translate errors to DWScript source locations
  - Provide helpful error messages
  - Suggest fixes for common issues

- [ ] 13.29 Create compilation test suite
  - Test compilation of all fixture tests
  - Verify all executables run correctly
  - Test cross-compilation
  - Benchmark compilation speed
  - Measure binary sizes

- [ ] 13.30 Document AOT compilation
  - Write `docs/aot-compilation.md`
  - Explain compilation process
  - Provide usage examples
  - Document performance characteristics
  - Compare with interpretation and bytecode VM

---

## Phase 14: WebAssembly Runtime & Playground ✅ MOSTLY COMPLETE

**Status**: Core implementation complete | **Priority**: HIGH | **Tasks**: 23 complete, 3 pending

### Overview

This phase implements WebAssembly support for running DWScript in browsers, including a platform abstraction layer, WASM build infrastructure, JavaScript/Go bridge, and a web-based playground with Monaco editor integration.

**Architecture**: DWScript → WASM Binary → Browser/Node.js → JavaScript API

### Phase 14.1: Platform Abstraction Layer ✅ COMPLETE

- [x] 14.1 Create `pkg/platform/` package with core interfaces
  - FileSystem, Console, Platform interfaces
  - Enables native and WebAssembly builds with consistent behavior

- [x] 14.2 Implement `pkg/platform/native/` for standard Go
  - Standard Go implementations for native builds
  - Direct OS filesystem and console access

- [x] 14.3 Implement `pkg/platform/wasm/` with virtual filesystem
  - In-memory map for file storage
  - Console bridge to JavaScript console.log
  - Time functions using JavaScript Date API
  - Sleep implementation using setTimeout

- [ ] 14.4 Create feature parity test suite
  - Tests that run on both native and WASM
  - Validate platform abstraction works correctly

- [ ] 14.5 Document platform differences and limitations
  - Platform-specific behavior documentation
  - Known limitations in WASM environment

### Phase 14.2: WASM Build Infrastructure ✅ COMPLETE

- [x] 14.6 Create build infrastructure
  - `build/wasm/` directory with scripts
  - Justfile targets: `just wasm`, `just wasm-test`, `just wasm-optimize`, etc.
  - `cmd/dwscript-wasm/main.go` entry point with syscall/js exports

- [x] 14.7 Implement build modes support
  - Monolithic, modular, hybrid modes (compile-time flags)
  - `pkg/wasm/` package for WASM bridge code

- [x] 14.8 Add wasm_exec.js and optimization
  - wasm_exec.js from Go distribution (multi-version support)
  - Integrate wasm-opt (Binaryen) for binary size optimization
  - Size monitoring (warns if >3MB uncompressed)

- [ ] 14.9 Test all build modes
  - Compare sizes and performance
  - Validate each mode works correctly

- [x] 14.10 Document build process
  - `docs/wasm/BUILD.md` with build instructions
  - Configuration options and troubleshooting

### Phase 14.3: JavaScript/Go Bridge ✅ COMPLETE

- [x] 14.11 Implement DWScript class API
  - `pkg/wasm/api.go` using syscall/js
  - Export init(), compile(), run(), eval() to JavaScript

- [x] 14.12 Create type conversion utilities
  - Go types ↔ js.Value conversion in utils.go
  - Proper handling of DWScript types in JavaScript

- [x] 14.13 Implement callback registration system
  - `pkg/wasm/callbacks.go` for event handling
  - Virtual filesystem interface for JavaScript

- [x] 14.14 Add error handling across boundary
  - Panics → exceptions with recovery
  - Structured error objects for DWScript runtime errors

- [x] 14.15 Add event system
  - on() method for output, error, and custom events
  - Memory management with proper js.Value.Release()

- [x] 14.16 Document JavaScript API
  - `docs/wasm/API.md` with complete API reference
  - Usage examples for browser and Node.js

### Phase 14.4: Web Playground ✅ COMPLETE

- [x] 14.17 Create playground directory structure
  - `playground/` with HTML/CSS/JS files
  - Monaco Editor integration

- [x] 14.18 Implement syntax highlighting
  - DWScript language definition for Monaco
  - Tokenization rules matching lexer

- [x] 14.19 Build split-pane UI
  - Code editor + output console
  - Toolbar with Run, Examples, Clear, Share, Theme buttons

- [x] 14.20 Implement URL-based code sharing
  - Base64 encoded code in fragment
  - Examples dropdown with sample programs

- [x] 14.21 Add localStorage features
  - Auto-save and restore user code
  - Error markers in editor from compilation errors

- [x] 14.22 Set up GitHub Pages deployment
  - GitHub Actions workflow for automated deployment
  - Testing checklist in playground/TESTING.md

- [x] 14.23 Document playground architecture
  - `docs/wasm/PLAYGROUND.md` with architecture details
  - Extension points for future features

### Phase 14.5: NPM Package ✅ MOSTLY COMPLETE

- [x] 14.24 Create NPM package structure
  - `npm/` with package.json
  - TypeScript definitions in `typescript/index.d.ts`

- [x] 14.25 Create dual ESM/CommonJS entry points
  - index.js (ESM) and index.cjs (CommonJS)
  - WASM loader helper for Node.js and browser

- [x] 14.26 Add usage examples
  - Node.js, React, Vue, vanilla JS examples
  - Automated NPM publishing via GitHub Actions

- [x] 14.27 Configure for tree-shaking
  - Optimal bundling configuration
  - `npm/README.md` with installation guide

- [ ] 14.28 Publish to npmjs.com
  - Initial version publication
  - Version management strategy

### Phase 14.6: Testing & Documentation

- [ ] 14.29 Write WASM-specific tests
  - GOOS=js GOARCH=wasm go test
  - Node.js integration test suite

- [ ] 14.30 Add browser tests
  - Playwright tests for Chrome, Firefox, Safari
  - CI matrix for cross-browser testing

- [ ] 14.31 Add performance benchmarks
  - Compare WASM vs native speed
  - Bundle size regression monitoring in CI

- [ ] 14.32 Write embedding guide
  - `docs/wasm/EMBEDDING.md` for web app integration
  - Update main README with WASM section and playground link

---

## Phase 20: Community Building & Ecosystem [ONGOING]

**Status**: Ongoing | **Priority**: HIGH | **Estimated Tasks**: ~40

### Overview

This phase focuses on building a sustainable open-source community, maintaining feature parity with upstream DWScript, and providing essential tools for developers including REPL, debugging support, and platform-specific enhancements.

### Phase 20.1: Feature Parity Tracking

- [ ] 20.1 Create feature matrix comparing go-dws with DWScript
- [ ] 20.2 Track DWScript upstream releases
- [ ] 20.3 Identify new features in DWScript updates
- [ ] 20.4 Plan integration of new features
- [ ] 20.5 Update feature matrix regularly

### Phase 20.2: Community Building

- [ ] 20.6 Set up issue templates on GitHub
- [ ] 20.7 Set up pull request template
- [ ] 20.8 Create CODE_OF_CONDUCT.md
- [ ] 20.9 Create discussions forum or mailing list
- [ ] 20.10 Encourage contributions (tag "good first issue")
- [ ] 20.11 Respond to issues and PRs promptly
- [ ] 20.12 Build maintainer team (if interest grows)

### Phase 20.3: Advanced Features

- [ ] 20.13 Implement REPL (Read-Eval-Print Loop):
  - [ ] Interactive prompt
  - [ ] Statement-by-statement execution
  - [ ] Variable inspection
  - [ ] History and autocomplete
- [ ] 20.14 Implement debugging support:
  - [ ] Breakpoints
  - [ ] Step-through execution
  - [ ] Variable inspection
  - [ ] Stack traces
- [x] 20.15 WebAssembly Runtime & Playground - **See Phase 14** (mostly complete)
- [x] 20.16 Language Server Protocol (LSP) - **See external repo** https://github.com/cwbudde/go-dws-lsp
- [ ] 20.17 JavaScript code generation backend - **See Phase 16** (deferred)

### Phase 20.4: Platform-Specific Enhancements

- [ ] 20.18 Add Windows-specific features (if needed)
- [ ] 20.19 Add macOS-specific features (if needed)
- [ ] 20.20 Add Linux-specific features (if needed)
- [ ] 20.21 Test on multiple architectures (ARM, AMD64)

### Phase 20.5: Edge Case Audit

- [ ] 20.22 Test short-circuit evaluation (and, or)
- [ ] 20.23 Test operator precedence edge cases
- [ ] 20.24 Test division by zero handling
- [ ] 20.25 Test integer overflow behavior
- [ ] 20.26 Test floating-point edge cases (NaN, Inf)
- [ ] 20.27 Test string encoding (UTF-8 handling)
- [ ] 20.28 Test very large programs (scalability)
- [ ] 20.29 Test deeply nested structures
- [ ] 20.30 Test circular references (if possible in language)
- [ ] 20.31 Fix any discovered issues

### Phase 20.6: Performance Monitoring

- [ ] 20.32 Set up continuous performance benchmarking
- [ ] 20.33 Track performance metrics over releases
- [ ] 20.34 Identify and fix performance regressions
- [ ] 20.35 Publish performance comparison with DWScript

### Phase 20.7: Security Audit

- [ ] 20.36 Review for potential security issues (untrusted script execution)
- [ ] 20.37 Implement resource limits (memory, execution time)
- [ ] 20.38 Implement sandboxing for untrusted scripts
- [ ] 20.39 Audit for code injection vulnerabilities
- [ ] 20.40 Document security best practices

### Phase 20.8: Maintenance

- [ ] 20.41 Keep dependencies up to date
- [ ] 20.42 Monitor Go version updates and migrate as needed
- [ ] 20.43 Maintain CI/CD pipeline
- [ ] 20.44 Regular code reviews
- [ ] 20.45 Address technical debt periodically

### Phase 20.9: Long-term Roadmap

- [ ] 20.46 Define 1-year roadmap
- [ ] 20.47 Define 3-year roadmap
- [ ] 20.48 Gather user feedback and adjust priorities
- [ ] 20.49 Consider commercial applications/support
- [ ] 20.50 Explore academic/research collaborations

---

## Phase 15: MIR Foundation [DEFERRED]

**Status**: Not started | **Priority**: MEDIUM | **Estimated Tasks**: 47 (MIR core, lowering, testing)

### Overview

This phase implements a Mid-level Intermediate Representation (MIR) that serves as a target-neutral layer between the type-checked AST and backend code generators. The MIR enables multiple backend targets (JavaScript, LLVM, C, etc.) from a single lowering pass.

**Architecture Flow**: DWScript Source → Parser → Semantic Analyzer → **MIR Builder** → [Backend Emitter] → Output

**Why MIR?** Clean separation of concerns, multi-backend support, platform-independent optimizations, easier debugging, and future-proofing for additional compilation targets.

**Note**: JavaScript backend is implemented in Phase 16, LLVM backend in Phase 17.

### Phase 15.1: MIR Foundation (30 tasks)

**Goal**: Define a complete, verifiable mid-level IR that can represent all DWScript constructs in a target-neutral way.

**Exit Criteria**: MIR spec documented, complete type system, builder API, verifier, AST→MIR lowering for ~80% of constructs, 20+ golden tests, 85%+ coverage

#### 14.1.1: MIR Package Structure and Types (10 tasks)

- [ ] 14.1 Create `mir/` package directory
- [ ] 14.2 Create `mir/types.go` - MIR type system
- [ ] 14.3 Define `Type` interface with `String()`, `Size()`, `Align()` methods
- [ ] 14.4 Implement primitive types: `Bool`, `Int8`, `Int16`, `Int32`, `Int64`, `Float32`, `Float64`, `String`
- [ ] 14.5 Implement composite types: `Array(elemType, size)`, `Record(fields)`, `Pointer(pointeeType)`
- [ ] 14.6 Implement OOP types: `Class(name, fields, methods, parent)`, `Interface(name, methods)`
- [ ] 14.7 Implement function types: `Function(params, returnType)`
- [ ] 14.8 Add `Void` type for procedures
- [ ] 14.9 Implement type equality and compatibility checking
- [ ] 14.10 Implement type conversion rules (explicit vs implicit)

#### 14.1.2: MIR Instructions and Control Flow (10 tasks)

- [ ] 14.11 Create `mir/instruction.go` - MIR instruction set
- [ ] 14.12 Define `Instruction` interface with `ID()`, `Type()`, `String()` methods
- [ ] 14.13 Implement arithmetic ops: `Add`, `Sub`, `Mul`, `Div`, `Mod`, `Neg`
- [ ] 14.14 Implement comparison ops: `Eq`, `Ne`, `Lt`, `Le`, `Gt`, `Ge`
- [ ] 14.15 Implement logical ops: `And`, `Or`, `Xor`, `Not`
- [ ] 14.16 Implement memory ops: `Alloca`, `Load`, `Store`
- [ ] 14.17 Implement constants: `ConstInt`, `ConstFloat`, `ConstString`, `ConstBool`, `ConstNil`
- [ ] 14.18 Implement conversions: `IntToFloat`, `FloatToInt`, `IntTrunc`, `IntExt`
- [ ] 14.19 Implement function ops: `Call`, `VirtualCall`
- [ ] 14.20 Implement array/class ops: `ArrayAlloc`, `ArrayLen`, `ArrayIndex`, `ArraySet`, `FieldGet`, `FieldSet`, `New`

#### 14.1.3: MIR Control Flow Structures (5 tasks)

- [ ] 14.21 Create `mir/block.go` - Basic blocks with `ID`, `Instructions`, `Terminator`
- [ ] 14.22 Implement control flow terminators: `Phi`, `Br`, `CondBr`, `Return`, `Throw`
- [ ] 14.23 Implement terminator validation (every block must end with terminator)
- [ ] 14.24 Implement block predecessors/successors tracking for CFG
- [ ] 14.25 Create `mir/function.go` - Function representation with `Name`, `Params`, `ReturnType`, `Blocks`, `Locals`

#### 14.1.4: MIR Builder API (3 tasks)

- [ ] 14.26 Create `mir/builder.go` - Safe MIR construction
- [ ] 14.27 Implement `Builder` struct with function/block context, `NewFunction()`, `NewBlock()`, `SetInsertPoint()`
- [ ] 14.28 Implement instruction emission methods: `EmitAdd()`, `EmitLoad()`, `EmitStore()`, etc. with type checking

#### 14.1.5: MIR Verifier (2 tasks)

- [ ] 14.29 Create `mir/verifier.go` - MIR correctness checking
- [ ] 14.30 Implement CFG, type, SSA, and function signature verification with `Verify(fn *Function) []error` API

### Phase 15.2: AST → MIR Lowering (12 tasks)

- [ ] 14.31 Create `mir/lower.go` - AST to MIR translation
- [ ] 14.32 Implement `LowerProgram(ast *ast.Program) (*mir.Module, error)` entry point
- [ ] 14.33 Lower expressions: literals → `Const*` instructions
- [ ] 14.34 Lower binary operations → corresponding MIR ops (handle short-circuit for `and`/`or`)
- [ ] 14.35 Lower unary operations → `Neg`, `Not`
- [ ] 14.36 Lower identifier references → `Load` instructions
- [ ] 14.37 Lower function calls → `Call` instructions
- [ ] 14.38 Lower array indexing → `ArrayIndex` + bounds check insertion
- [ ] 14.39 Lower record field access → `FieldGet`/`FieldSet`
- [ ] 14.40 Lower statements: variable declarations, assignments, if/while/for, return
- [ ] 14.41 Lower declarations: functions/procedures, records, classes
- [ ] 14.42 Implement short-circuit evaluation and simple optimizations (constant folding, dead code elimination)

### Phase 15.3: MIR Debugging and Testing (5 tasks)

- [ ] 14.43 Create `mir/dump.go` - Human-readable MIR output with `Dump(fn *Function) string`
- [ ] 14.44 Integration with CLI: `./bin/dwscript dump-mir script.dws`
- [ ] 14.45 Create golden MIR tests: 5+ each for expressions, control flow, functions, advanced features
- [ ] 14.46 Implement MIR verifier tests: type mismatches, malformed CFG, SSA violations
- [ ] 14.47 Implement round-trip tests: AST → MIR → verify → dump → compare with golden files

---

## Phase 16: JavaScript Backend [DEFERRED]

**Status**: Not started | **Priority**: MEDIUM | **Estimated Tasks**: 105 (MVP + feature complete)

### Overview

This phase implements a JavaScript code generator that translates MIR to readable, runnable JavaScript. The backend enables running DWScript programs in browsers and Node.js environments.

**Architecture Flow**: MIR → JavaScript Emitter → JavaScript Code → Node.js/Browser

**Benefits**: Browser execution, npm ecosystem integration, excellent portability, leverages JavaScript JIT compilers

**Dependencies**: Requires Phase 15 (MIR Foundation) to be completed first

### Phase 16.1: JS Backend MVP (45 tasks)

**Goal**: Implement a JavaScript code generator that can compile basic DWScript programs to readable, runnable JavaScript.

**Exit Criteria**: JS emitter for expressions/control flow/functions, 20+ end-to-end tests (DWScript→JS→execute), golden JS snapshots, 85%+ coverage

#### 12.4.1: JS Emitter Infrastructure (8 tasks)

- [ ] 14.48 Create `codegen/` package with `Backend` interface and `EmitterOptions`
- [ ] 14.49 Create `codegen/js/` package and `emitter.go`
- [ ] 14.50 Define `JSEmitter` struct with `out`, `indent`, `opts`, `tmpCounter`
- [ ] 14.51 Implement helper methods: `emit()`, `emitLine()`, `emitIndent()`, `pushIndent()`, `popIndent()`
- [ ] 14.52 Implement `newTemp()` for temporary variable naming
- [ ] 14.53 Implement `NewJSEmitter(opts EmitterOptions)`
- [ ] 14.54 Implement `Generate(module *mir.Module) (string, error)` entry point
- [ ] 14.55 Test emitter infrastructure

#### 14.4.2: Module and Function Emission (6 tasks)

- [ ] 14.56 Implement module structure emission: ES Module format with `export`, file header comment
- [ ] 14.57 Implement optional IIFE fallback via `EmitterOptions`
- [ ] 14.58 Implement function emission: `function fname(params) { ... }`
- [ ] 14.59 Map DWScript params to JS params (preserve names)
- [ ] 14.60 Emit local variable declarations at function top (from `Alloca` instructions)
- [ ] 14.61 Handle procedures (no return value) as JS functions

#### 14.4.3: Expression and Instruction Lowering (12 tasks)

- [ ] 14.62 Lower arithmetic operations → JS infix operators: `+`, `-`, `*`, `/`, `%`, unary `-`
- [ ] 14.63 Lower comparison operations → JS comparisons: `===`, `!==`, `<`, `<=`, `>`, `>=`
- [ ] 14.64 Lower logical operations → JS boolean ops: `&&`, `||`, `!`
- [ ] 14.65 Lower constants → JS literals with proper escaping
- [ ] 14.66 Lower variable operations: `Load` → variable reference, `Store` → assignment
- [ ] 14.67 Lower function calls: `Call` → `functionName(args)`
- [ ] 14.68 Implement Phi node lowering with temporary variables at block edges
- [ ] 14.69 Test expression lowering
- [ ] 14.70 Test instruction lowering
- [ ] 14.71 Test temporary variable generation
- [ ] 14.72 Test type conversions
- [ ] 14.73 Test complex expressions

#### 14.4.4: Control Flow Emission (8 tasks)

- [ ] 14.74 Implement control flow reconstruction from MIR CFG
- [ ] 14.75 Detect if/else patterns from `CondBr`
- [ ] 14.76 Detect while loop patterns (backedge to header)
- [ ] 14.77 Emit if-else: `if (condition) { ... } else { ... }`
- [ ] 14.78 Emit while loops: `while (condition) { ... }`
- [ ] 14.79 Emit for loops if MIR preserves metadata
- [ ] 14.80 Handle unconditional branches
- [ ] 14.81 Handle return statements

#### 14.4.5: Runtime and Testing (11 tasks)

- [ ] 14.82 Create `runtime/js/runtime.js` with `_dws.boundsCheck()`, `_dws.assert()`
- [ ] 14.83 Emit runtime import in generated JS (if needed)
- [ ] 14.84 Make runtime usage optional via `EmitterOptions.InsertBoundsChecks`
- [ ] 14.85 Create `codegen/js/testdata/` with subdirectories
- [ ] 14.86 Implement golden JS snapshot tests
- [ ] 14.87 Setup Node.js in CI (GitHub Actions)
- [ ] 14.88 Implement execution tests: parse → lower → generate → execute → verify
- [ ] 14.89 Add end-to-end tests for arithmetic, control flow, functions, loops
- [ ] 14.90 Add unit tests for JS emitter
- [ ] 14.91 Achieve 85%+ coverage for `codegen/js/` package
- [ ] 14.92 Add `compile-js` CLI command: `./bin/dwscript compile-js input.dws -o output.js`

### Phase 16.2: JS Feature Complete (60 tasks)

**Goal**: Extend JS backend to support all DWScript language features.

**Exit Criteria**: Full OOP, composite types, exceptions, properties, 50+ comprehensive tests, real-world samples work

#### 14.5.1: Records (7 tasks)

- [ ] 14.93 Implement MIR support for records
- [ ] 14.94 Emit records as plain JS objects: `{ x: 0, y: 0 }`
- [ ] 14.95 Implement constructor functions for records
- [ ] 14.96 Implement field access/assignment as property access
- [ ] 14.97 Implement record copy semantics with `_dws.copyRecord()`
- [ ] 14.98 Test record creation, initialization, field read/write
- [ ] 14.99 Test nested records and copy semantics

#### 14.5.2: Arrays (10 tasks)

- [ ] 14.100 Extend MIR for static and dynamic arrays
- [ ] 14.101 Emit static arrays as JS arrays with fixed size
- [ ] 14.102 Implement array index access with optional bounds checking
- [ ] 14.103 Emit dynamic arrays as JS arrays
- [ ] 14.104 Implement `SetLength` → `arr.length = newLen`
- [ ] 14.105 Implement `Length` → `arr.length`
- [ ] 14.106 Support multi-dimensional arrays (nested JS arrays)
- [ ] 14.107 Implement array operations: copy, concatenation
- [ ] 14.108 Test static array creation and indexing
- [ ] 14.109 Test dynamic array operations and bounds checking

#### 14.5.3: Classes and Inheritance (15 tasks)

- [ ] 14.110 Extend MIR for classes with fields, methods, parent, vtable
- [ ] 14.111 Emit ES6 class syntax: `class TAnimal { ... }`
- [ ] 14.112 Implement field initialization in constructor
- [ ] 14.113 Implement method emission
- [ ] 14.114 Implement inheritance with `extends` clause
- [ ] 14.115 Implement `super()` call in constructor
- [ ] 14.116 Handle virtual method dispatch (naturally virtual in JS)
- [ ] 14.117 Handle DWScript `Create` → JS `constructor`
- [ ] 14.118 Handle multiple constructors (overload dispatch)
- [ ] 14.119 Document destructor handling (no direct equivalent in JS)
- [ ] 14.120 Implement static fields and methods
- [ ] 14.121 Map `Self` → `this`, `inherited` → `super.method()`
- [ ] 14.122 Test simple classes with fields and methods
- [ ] 14.123 Test inheritance, virtual method overriding, constructors
- [ ] 14.124 Test static members and `Self`/`inherited` usage

#### 14.5.4: Interfaces (6 tasks)

- [ ] 14.125 Extend MIR for interfaces
- [ ] 14.126 Choose and document JS emission strategy (structural typing vs runtime metadata)
- [ ] 14.127 If using runtime metadata: emit interface tables, implement `is`/`as` operators
- [ ] 14.128 Test class implementing interface
- [ ] 14.129 Test interface method calls
- [ ] 14.130 Test `is` and `as` with interfaces

#### 14.5.5: Enums and Sets (8 tasks)

- [ ] 14.131 Extend MIR for enums
- [ ] 14.132 Emit enums as frozen JS objects: `const TColor = Object.freeze({...})`
- [ ] 14.133 Support scoped and unscoped enum access
- [ ] 14.134 Extend MIR for sets
- [ ] 14.135 Emit small sets (≤32 elements) as bitmasks
- [ ] 14.136 Emit large sets as JS `Set` objects
- [ ] 14.137 Implement set operations: union, intersection, difference, inclusion
- [ ] 14.138 Test enum declaration/usage and set operations

#### 14.5.6: Exception Handling (8 tasks)

- [ ] 14.139 Extend MIR for exceptions: `Throw`, `Try`, `Catch`, `Finally`
- [ ] 14.140 Emit `Throw` → `throw new Error()` or custom exception class
- [ ] 14.141 Emit try-except-finally → JS `try/catch/finally`
- [ ] 14.142 Create DWScript exception class → JS `Error` subclass
- [ ] 14.143 Handle `On E: ExceptionType do` with instanceof checks
- [ ] 14.144 Implement re-raise with exception tracking
- [ ] 14.145 Test basic try-except, multiple handlers, try-finally
- [ ] 14.146 Test re-raise and nested exception handling

#### 14.5.7: Properties and Advanced Features (6 tasks)

- [ ] 14.147 Extend MIR for properties with `PropGet`/`PropSet`
- [ ] 14.148 Emit properties as ES6 getters/setters
- [ ] 14.149 Handle indexed properties as methods
- [ ] 14.150 Test read/write properties and indexed properties
- [ ] 14.151 Implement operator overloading (desugar to method calls)
- [ ] 14.152 Implement generics support (monomorphization)

---

## Phase 17: LLVM Backend [DEFERRED]

**Status**: Not started | **Priority**: LOW | **Estimated Tasks**: 45

### Overview

This phase implements an LLVM IR backend for native code compilation, consolidating all LLVM-related work from the original Phase 13 LLVM JIT and AOT sections. This provides maximum performance but adds significant complexity.

**Architecture Flow**: MIR → LLVM IR Emitter → LLVM IR → llc → Native Binary

**Benefits**: Maximum performance (near C/C++ speed), excellent optimization, multi-architecture support

**Dependencies**: Requires Phase 15 (MIR Foundation) to be completed first

**Note**: This phase consolidates LLVM JIT (from old Phase 13.2), LLVM AOT (from old Phase 13.4), and LLVM backend (from old Stage 14.6). Given complexity and maintenance burden, this is marked as DEFERRED with LOW priority. The bytecode VM and Go AOT provide sufficient performance for most use cases.

### Phase 17.1: LLVM Infrastructure (8 tasks)

**Goal**: Set up LLVM bindings, type mapping, and runtime declarations

- [ ] 14.153 Choose LLVM binding: `llir/llvm` (pure Go) vs CGo bindings
- [ ] 14.154 Create `codegen/llvm/` package with `emitter.go`, `types.go`, `runtime.go`
- [ ] 14.155 Implement type mapping: DWScript types → LLVM types
- [ ] 14.156 Map Integer → `i32`/`i64`, Float → `double`, Boolean → `i1`
- [ ] 14.157 Map String → struct `{i32 len, i8* data}`
- [ ] 14.158 Map arrays/objects to LLVM structs
- [ ] 14.159 Emit LLVM module with target triple
- [ ] 14.160 Declare external runtime functions

### Phase 17.2: Runtime Library (12 tasks)

- [ ] 14.161 Create `runtime/dws_runtime.h` - C header for runtime API
- [ ] 14.162 Declare string operations: `dws_string_new()`, `dws_string_concat()`, `dws_string_len()`
- [ ] 14.163 Declare array operations: `dws_array_new()`, `dws_array_index()`, `dws_array_len()`
- [ ] 14.164 Declare memory management: `dws_alloc()`, `dws_free()`
- [ ] 14.165 Choose and document memory strategy (Boehm GC vs reference counting)
- [ ] 14.166 Declare object operations: `dws_object_new()`, virtual dispatch helpers
- [ ] 14.167 Declare exception handling: `dws_throw()`, `dws_catch()`
- [ ] 14.168 Declare RTTI: `dws_is_instance()`, `dws_as_instance()`
- [ ] 14.169 Create `runtime/dws_runtime.c` - implement runtime
- [ ] 14.170 Implement all runtime functions
- [ ] 14.171 Create `runtime/Makefile` to build `libdws_runtime.a`
- [ ] 14.172 Add runtime build to CI for Linux/macOS/Windows

### Phase 17.3: LLVM Code Emission (15 tasks)

- [ ] 14.173 Implement LLVM emitter: `Generate(module *mir.Module) (string, error)`
- [ ] 14.174 Emit function declarations with correct signatures
- [ ] 14.175 Emit basic blocks for each MIR block
- [ ] 14.176 Emit arithmetic instructions: `add`, `sub`, `mul`, `sdiv`, `srem`
- [ ] 14.177 Emit comparison instructions: `icmp eq`, `icmp slt`, etc.
- [ ] 14.178 Emit logical instructions: `and`, `or`, `xor`
- [ ] 14.179 Emit memory instructions: `alloca`, `load`, `store`
- [ ] 14.180 Emit call instructions: `call @function_name(args)`
- [ ] 14.181 Emit constants: integers, floats, strings
- [ ] 14.182 Emit control flow: conditional branches, phi nodes
- [ ] 14.183 Emit runtime calls for strings, arrays, objects
- [ ] 14.184 Implement type conversions: `sitofp`, `fptosi`
- [ ] 14.185 Emit struct types for classes and vtables
- [ ] 14.186 Implement virtual method dispatch
- [ ] 14.187 Implement exception handling (simple throw/catch or full LLVM EH)

### Phase 17.4: Linking and Testing (7 tasks)

- [ ] 14.188 Implement compilation pipeline: DWScript → MIR → LLVM IR → object → executable
- [ ] 14.189 Integrate `llc` to compile .ll → .o
- [ ] 14.190 Integrate linker to link object + runtime → executable
- [ ] 14.191 Add `compile-native` CLI command
- [ ] 14.192 Create 10+ end-to-end tests: DWScript → native → execute → verify
- [ ] 14.193 Benchmark JS vs native performance
- [ ] 14.194 Document LLVM backend in `docs/llvm-backend.md`

### Phase 17.5: Documentation (3 tasks)

- [ ] 14.195 Create `docs/codegen-architecture.md` - MIR overview, multi-backend design
- [ ] 14.196 Create `docs/mir-spec.md` - complete MIR reference with examples
- [ ] 14.197 Create `docs/js-backend.md` - DWScript → JavaScript mapping guide

---

## Phase 18: WebAssembly AOT Compilation [RECOMMENDED]

**Status**: Not started | **Priority**: MEDIUM-HIGH | **Estimated Tasks**: 5

### Overview

This phase extends WebAssembly support to generate standalone WASM binaries that can run without JavaScript dependency. This builds on Phase 14 (WASM Runtime & Playground) but focuses on ahead-of-time compilation for server-side and edge deployment.

**Architecture Flow**: DWScript Source → Go Compiler → WASM Binary → WASI Runtime (wasmtime, wasmer, wazero)

**Benefits**: Portable binaries, server-side execution, edge computing support, sandboxed execution

**Dependencies**: Builds on Phase 14 (WebAssembly Runtime & Playground)

### Phase 18.1: Standalone WASM Binaries (5 tasks)

- [ ] 18.1 Extend WASM compilation for standalone binaries
  - Generate WASM modules without JavaScript dependency
  - Use WASI for system calls
  - Support WASM-compatible runtime
  - Test with wasmtime, wasmer, wazero

- [ ] 18.2 Optimize WASM binary size
  - Use TinyGo compiler (smaller binaries)
  - Enable wasm-opt optimization
  - Strip unnecessary features
  - Measure binary size (target < 1MB)

- [ ] 18.3 Add WASM runtime support
  - Bundle WASM runtime (wasmer-go or wazero)
  - Create launcher executable
  - Support both JIT and AOT WASM execution
  - Test performance

- [ ] 18.4 Test WASM AOT compilation
  - Compile fixture tests to WASM
  - Run with different WASM runtimes
  - Measure performance vs native
  - Test browser and server execution

- [ ] 18.5 Document WASM AOT
  - Write `docs/wasm-aot.md`
  - Explain WASM compilation process
  - Provide deployment examples
  - Compare with Go native compilation

**Expected Results**: 5-20x speedup (browser), 10-30x speedup (WASI runtime)

---

## Phase 19: AST-Driven Formatter 🆕 **PLANNED**

**Status**: Not started | **Priority**: MEDIUM | **Estimated Tasks**: 30

### Overview

This phase delivers an auto-formatting pipeline that reuses the existing AST and semantic metadata to produce canonical DWScript source, accessible via the CLI (`dwscript fmt`), editors, and the web playground.

**Architecture Flow**: DWScript Source → Parser → AST → Formatter → Formatted DWScript Source

**Benefits**: Consistent code style, automated formatting, editor integration, playground support

### Phase 19.1: Specification & AST/Data Prep (7 tasks)

- [x] 19.1.1 Capture formatting requirements from upstream DWScript (indent width, begin/end alignment, keyword casing, line-wrapping) and document them in `docs/formatter-style-guide.md`.
- [x] 19.1.2 Audit current AST nodes for source position fidelity and comment/trivia preservation; list any nodes lacking `Pos` / `EndPos`.
- [ ] 19.1.3 Extend the parser/AST to track leading and trailing trivia (single-line, block comments, blank lines) without disturbing semantic passes.
- [ ] 19.1.4 Define a `format.Options` struct (indent size, max line length, newline style) and default profile matching DWScript conventions.
- [ ] 19.1.5 Build a formatting test corpus in `testdata/formatter/{input,expected}` with tricky constructs (nested classes, generics, properties, preprocessor).
- [ ] 19.1.6 Add helper APIs to serialize AST back into token streams (e.g., `ast.FormatNode`, `ast.IterChildren`) to keep formatter logic decoupled from parser internals.
- [ ] 19.1.7 Ensure the semantic/type metadata needed for spacing decisions (e.g., `var` params, attributes) is exposed through lightweight inspector interfaces to avoid circular imports.

### Phase 19.2: Formatter Engine Implementation (10 tasks)

- [ ] 19.2.1 Create `formatter` package with a multi-phase pipeline: AST normalization → layout planning → text emission.
- [ ] 19.2.2 Implement a visitor that emits `format.Node` instructions (indent/dedent, soft break, literal text) for statements and declarations, leveraging AST shape rather than raw tokens.
- [ ] 19.2.3 Handle block constructs (`begin...end`, class bodies, `case` arms) with indentation stacks so nested scopes auto-align.
- [ ] 19.2.4 Add expression formatting that respects operator precedence and inserts parentheses only when required; reuse existing precedence tables.
- [ ] 19.2.5 Support alignment for parameter lists, generics, array types, and property declarations with configurable wrap points.
- [ ] 19.2.6 Preserve user comments: attach leading comments before the owning node, keep inline comments after statements, and maintain blank-line intent (max consecutives configurable).
- [ ] 19.2.7 Implement whitespace normalization rules (single spaces around binary operators, before `do`/`then`, after commas, etc.).
- [ ] 19.2.8 Provide idempotency guarantees by building a golden test that pipes formatted output back through the formatter and asserts stability.
- [ ] 19.2.9 Expose a streaming writer that emits `[]byte`/`io.Writer` output to keep the CLI fast and low-memory.
- [ ] 19.2.10 Benchmark formatting of large fixtures (≥5k LOC) and optimize hot paths (string builder pools, avoiding interface allocations).

### Phase 19.3: Tooling & Playground Integration (7 tasks)

- [ ] 19.3.1 Wire a new CLI command `dwscript fmt` (and `fmt -w`) that runs the formatter over files/directories, mirroring `gofmt` UX.
- [ ] 19.3.2 Update the WASM bridge to expose a `Format(source string) (string, error)` hook exported from Go, reusing the same formatter package.
- [ ] 19.3.3 Modify `playground/js/playground.js` to call the WASM formatter before falling back to Monaco’s default action, enabling deterministic formatting in the browser.
- [ ] 19.3.4 Add formatter support to the VSCode extension / LSP stub (if present) so editors can trigger `textDocument/formatting`.
- [ ] 19.3.5 Ensure the formatter respects partial-range requests (`textDocument/rangeFormatting`) to avoid reformatting entire files when not desired.
- [ ] 19.3.6 Introduce CI checks (`just fmt-check`) that fail when files are not formatted, and document the workflow in `CONTRIBUTING.md`.
- [ ] 19.3.7 Provide sample scripts/snippets (e.g., Git hooks) encouraging contributors to run the formatter.

### Phase 19.4: Validation, UX, and Docs (6 tasks)

- [ ] 19.4.1 Create table-driven unit tests per node type plus integration tests that read `testdata/formatter` fixtures.
- [ ] 19.4.2 Add fuzz/property tests that compare formatter output against itself round-tripped through the parser → formatter pipeline.
- [ ] 19.4.3 Document formatter architecture and extension points in `docs/formatter-architecture.md`.
- [ ] 19.4.4 Update `PLAYGROUND.md`, `README.md`, and release notes to mention the Format button now runs the AST-driven formatter.
- [ ] 19.4.5 Record known limitations (e.g., preprocessor directives) and track follow-ups in `TEST_ISSUES.md`.
- [ ] 19.4.6 Gather usability feedback (issue template or telemetry) to prioritize refinements like configurable styles or multi-profile support.

---

## Phase 21: Future Enhancements & Experimental Features [LONG-TERM]

**Status**: Not started | **Priority**: LOW | **Tasks**: Variable

### Overview

This phase collects experimental, deferred, and long-term enhancement tasks that are not critical to the core DWScript implementation but may provide value in specific use cases or future development.

**Note**: Tasks in this phase are marked as DEFERRED or OPTIONAL and should only be pursued after core phases are complete and based on user demand.

### Phase 21.1: Plugin-Based JIT [SKIP - Poor Portability]

**Status**: SKIP RECOMMENDED | **Limitation**: No Windows support, requires Go toolchain at runtime

- [ ] 21.1 Implement Go code generation from AST
  - Create `internal/codegen/go_generator.go`
  - Generate Go source code from DWScript AST
  - Map DWScript types to Go types
  - Generate function declarations and calls
  - Handle closures and scoping

- [ ] 21.2 Implement plugin-based JIT
  - Use `go build -buildmode=plugin` to compile generated code
  - Load plugin with `plugin.Open()`
  - Look up compiled function with `plugin.Lookup()`
  - Call compiled function from interpreter
  - Cache plugins to disk

- [ ] 21.3 Add hot path detection for plugin JIT
  - Track function execution counts
  - Trigger plugin compilation for hot functions
  - Manage plugin lifecycle (loading/unloading)

- [ ] 21.4 Test plugin-based JIT
  - Run tests on Linux and macOS only
  - Compare performance with bytecode VM
  - Test plugin caching and reuse

- [ ] 21.5 Document plugin approach
  - Write `docs/plugin-jit.md`
  - Explain platform limitations
  - Provide usage examples

**Expected Results**: 3-5x faster than tree-walking
**Recommendation**: SKIP - poor portability, requires Go toolchain

### Phase 21.2: Alternative Compiler Targets [EXPERIMENTAL]

- [ ] 21.6 C code generation backend
  - Transpile DWScript to C
  - Leverage existing C compilers
  - Test on embedded systems

- [ ] 21.7 Rust code generation backend
  - Transpile DWScript to Rust
  - Leverage Rust's memory safety
  - Explore performance characteristics

- [ ] 21.8 Python code generation backend
  - Transpile DWScript to Python
  - Enable rapid prototyping
  - Integration with Python ecosystem

### Phase 21.3: Advanced Optimization Research [EXPERIMENTAL]

- [ ] 21.9 Profile-guided optimization (PGO)
  - Collect runtime profiles
  - Use profiles to guide optimizations
  - Measure performance improvements

- [ ] 21.10 Speculative optimization
  - Type speculation based on runtime behavior
  - Deoptimization on type changes
  - Guard conditions

- [ ] 21.11 Escape analysis
  - Determine when objects can be stack-allocated
  - Reduce GC pressure
  - Improve performance

- [ ] 21.12 Inline caching for dynamic dispatch
  - Cache method lookup results
  - Invalidate on class changes
  - Measure performance impact

### Phase 21.4: Language Extensions [EXPERIMENTAL]

- [ ] 21.13 Async/await support
  - Design async/await syntax for DWScript
  - Implement coroutine-based execution
  - Test with concurrent workloads

- [ ] 21.14 Pattern matching
  - Extend case statements with pattern matching
  - Support destructuring
  - Type narrowing based on patterns

- [ ] 21.15 Macros/metaprogramming
  - Design macro system
  - Compile-time code generation
  - Template metaprogramming support

### Phase 21.5: Tooling Enhancements [LOW PRIORITY]

- [ ] 21.16 IDE integration beyond LSP
  - IntelliJ IDEA plugin
  - VS Code enhanced extension
  - Sublime Text package

- [ ] 21.17 Package manager
  - Design package format
  - Implement dependency resolution
  - Create package registry

- [ ] 21.18 Build system integration
  - Make/CMake integration
  - Bazel rules
  - Gradle plugin

---

## Summary

This roadmap now spans **~1000+ bite-sized tasks** across **21 phases**, organized into three tiers: **Core Language** (Phases 1-10), **Execution & Compilation** (Phases 11-18), and **Ecosystem & Tooling** (Phases 19-21).

### Core Language Implementation (Phases 1-10) ✅ MOSTLY COMPLETE

1. **Phase 1 – Lexer**: ✅ Complete (150+ tokens, 97% coverage)
2. **Phase 2 – Parser & AST**: ✅ Complete (Pratt parser, comprehensive AST)
3. **Phase 3 – Statement execution**: ✅ Complete (98.5% coverage)
4. **Phase 4 – Control flow**: ✅ Complete (if/while/for/case)
5. **Phase 5 – Functions & scope**: ✅ Complete (91.3% coverage)
6. **Phase 6 – Type checking**: ✅ Complete (semantic analysis, 88.5% coverage)
7. **Phase 7 – Object-oriented features**: ✅ Complete (classes, interfaces, inheritance)
8. **Phase 8 – Extended language features**: ✅ Complete (operators, properties, enums, arrays, exceptions)
9. **Phase 9 – Feature parity completion**: 🔄 In progress (class methods, constants, type casting)
10. **Phase 10 – API enhancements for LSP**: ✅ Complete (public AST, structured errors, visitors)

### Execution & Compilation (Phases 11-18)

11. **Phase 11 – Bytecode Compiler & VM**: ✅ MOSTLY COMPLETE (5-6x faster than AST interpreter, 116 opcodes)
12. **Phase 12 – Performance & Polish**: 🔄 Partial (profiling done, optimizations pending)
13. **Phase 13 – Go AOT Compilation**: [RECOMMENDED] Transpile to Go, native binaries (10-50x speedup)
14. **Phase 14 – WebAssembly Runtime & Playground**: ✅ MOSTLY COMPLETE (WASM build, playground, NPM package)
15. **Phase 15 – MIR Foundation**: [DEFERRED] Mid-level IR for multi-backend support
16. **Phase 16 – JavaScript Backend**: [DEFERRED] MIR → JavaScript code generation
17. **Phase 17 – LLVM Backend**: [DEFERRED/LOW PRIORITY] Maximum performance, high complexity
18. **Phase 18 – WebAssembly AOT**: [RECOMMENDED] Standalone WASM binaries for edge/server deployment

### Ecosystem & Tooling (Phases 19-21)

19. **Phase 19 – AST-Driven Formatter**: [PLANNED] Auto-formatting for CLI, editors, playground
20. **Phase 20 – Community & Ecosystem**: [ONGOING] REPL, debugging, security, maintenance
21. **Phase 21 – Future Enhancements**: [LONG-TERM] Experimental features, alternative targets

### Implementation Priorities

**HIGH PRIORITY (Core Functionality)**:
- Phase 9 (feature parity completion)
- Phase 12 (performance polish)
- Phase 13 (Go AOT compilation)
- Phase 14 remaining tasks (WASM testing)
- Phase 20 (community building, REPL, debugging)

**MEDIUM PRIORITY (Value-Add Features)**:
- Phase 18 (WASM AOT)
- Phase 19 (formatter)
- Phase 15-16 (MIR + JavaScript backend)

**LOW PRIORITY (Deferred/Optional)**:
- Phase 17 (LLVM backend - complex, high maintenance)
- Phase 21 (experimental features)

### Architecture Summary

**Execution Modes** (in order of priority):
1. **AST Interpreter** (baseline, complete) - Simple, portable
2. **Bytecode VM** (5-6x faster, mostly complete) - Good performance, low complexity
3. **Go AOT** (10-50x faster, recommended) - Excellent performance, great portability
4. **WASM Runtime** (browser/edge, mostly complete) - Web execution, good performance
5. **WASM AOT** (server/edge, recommended) - Portable binaries, sandboxed execution
6. **JavaScript Backend** (deferred) - Browser execution via transpilation
7. **LLVM Backend** (deferred) - Maximum performance, very complex

**Code Generation Flow**:
```
DWScript Source → Parser → AST → Semantic Analyzer
                                      ├→ AST Interpreter (baseline)
                                      ├→ Bytecode Compiler → VM (5-6x)
                                      ├→ Go Transpiler → Native (10-50x)
                                      ├→ WASM Compiler → Browser/WASI
                                      └→ MIR Builder → JS/LLVM Emitter (future)
```

### Project Timeline

The project can realistically take **1-3 years** depending on:

- Development pace (full-time vs part-time)
- Team size (solo vs multiple contributors)
- Completeness goals (minimal viable vs full feature parity)
- [ ] 9.16.6 Refactor type-specific nodes (ArrayLiteralExpression, CallExpression, NewExpression, MemberAccessExpression, etc.)
  - [ ] Embed appropriate base struct into array literals/index expressions
  - [ ] Embed base structs into call/member/new expressions in `pkg/ast/classes.go`/`pkg/ast/functions.go`
  - [ ] Update parser/interpreter/semantic code paths for these nodes
  - [ ] Remove duplicate helpers once embedded<|MERGE_RESOLUTION|>--- conflicted
+++ resolved
@@ -2429,7 +2429,6 @@
 
 ---
 
-<<<<<<< HEAD
 ## Task 9.50: Parser Architecture Refactoring
 
 **Goal**: Improve parser maintainability, testability, and extensibility by refactoring core parsing patterns, eliminating technical debt, and establishing clearer conventions.
@@ -2879,7 +2878,6 @@
 **Related Tasks**:
 - Stage 2: Basic Parser and AST (original implementation)
 - Task 10.10: Position Tracking (enhanced with better conventions)
-=======
 ## Phase 12: Lexer Code Quality Improvements
 
 **Goal**: Refactor the lexer for better maintainability, consistency, and extensibility while preserving all existing functionality.
@@ -3116,7 +3114,6 @@
 - Performance optimization beyond maintaining current speed
 - Adding new language features or syntax
 - Changing public API surface (pkg/token)
->>>>>>> f88e3173
 
 ---
 

--- conflicted
+++ resolved
@@ -597,13 +597,8 @@
 }
 
 // parseExpressionList parses a comma-separated list of expressions.
-<<<<<<< HEAD
-//
-// Refactored to use parseSeparatedListBeforeStart helper (Task 2.5).
-=======
 // PRE: curToken is LPAREN (or opening token)
 // POST: curToken is end token (typically RPAREN)
->>>>>>> 5d1d939f
 func (p *Parser) parseExpressionList(end lexer.TokenType) []ast.Expression {
 	list := []ast.Expression{}
 

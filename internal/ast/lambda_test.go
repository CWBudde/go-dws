package ast

import (
	"testing"

	"github.com/cwbudde/go-dws/internal/lexer"
)

// TestLambdaExpression tests the LambdaExpression AST node.
func TestLambdaExpression(t *testing.T) {
	t.Run("lambda with parameters and return type (full syntax)", func(t *testing.T) {
		// Create a simple body: Result := x * 2
		body := &BlockStatement{
			Statements: []Statement{
				&AssignmentStatement{
					Target: NewTestIdentifier("Result"),
					Value: &BinaryExpression{
<<<<<<< HEAD
						TypedExpressionBase: TypedExpressionBase{
							BaseNode: BaseNode{
								Token: lexer.Token{Type: lexer.ASTERISK, Literal: "*"},
							},
						},
						Left:     &Identifier{TypedExpressionBase: TypedExpressionBase{BaseNode: BaseNode{Token: lexer.Token{Type: lexer.IDENT, Literal: "x"}}}, Value: "x"},
						Operator: "*",
						Right:    &IntegerLiteral{TypedExpressionBase: TypedExpressionBase{BaseNode: BaseNode{Token: lexer.Token{Type: lexer.INT, Literal: "2"}}}, Value: 2},
=======
						Left:     NewTestIdentifier("x"),
						Operator: "*",
						Right:    NewTestIntegerLiteral(2),
						Token:    lexer.Token{Type: lexer.ASTERISK, Literal: "*"},
>>>>>>> 173f3e4d
					},
					Token: lexer.Token{Type: lexer.ASSIGN, Literal: ":="},
				},
			},
			Token: lexer.Token{Type: lexer.BEGIN, Literal: "begin"},
		}

		node := &LambdaExpression{
			Token: lexer.Token{Type: lexer.LAMBDA, Literal: "lambda"},
			Parameters: []*Parameter{
				{
					Name:  NewTestIdentifier("x"),
					Type:  NewTestTypeAnnotation("Integer"),
					Token: lexer.Token{Type: lexer.IDENT, Literal: "x"},
				},
			},
			ReturnType:  NewTestTypeAnnotation("Integer"),
			Body:        body,
			IsShorthand: false,
		}

		// Test String() output
		str := node.String()
		if str != "lambda(x: Integer): Integer begin Result := (x * 2); end" {
			t.Errorf("unexpected String() output: %q", str)
		}

		// Test TokenLiteral
		if node.TokenLiteral() != "lambda" {
			t.Errorf("expected token literal 'lambda', got %q", node.TokenLiteral())
		}

		// Verify it implements Expression interface
		var _ Expression = node
	})

	t.Run("lambda with shorthand syntax", func(t *testing.T) {
		// Shorthand lambda desugared to: lambda(x, y) => x + y
		// Internally stored as: begin Result := x + y; end
		returnStmt := &ReturnStatement{
			ReturnValue: &BinaryExpression{
<<<<<<< HEAD
				TypedExpressionBase: TypedExpressionBase{
					BaseNode: BaseNode{
						Token: lexer.Token{Type: lexer.PLUS, Literal: "+"},
					},
				},
				Left:     &Identifier{TypedExpressionBase: TypedExpressionBase{BaseNode: BaseNode{Token: lexer.Token{Type: lexer.IDENT, Literal: "x"}}}, Value: "x"},
				Operator: "+",
				Right:    &Identifier{TypedExpressionBase: TypedExpressionBase{BaseNode: BaseNode{Token: lexer.Token{Type: lexer.IDENT, Literal: "y"}}}, Value: "y"},
=======
				Left:     NewTestIdentifier("x"),
				Operator: "+",
				Right:    NewTestIdentifier("y"),
				Token:    lexer.Token{Type: lexer.PLUS, Literal: "+"},
>>>>>>> 173f3e4d
			},
			Token: lexer.Token{Type: lexer.EXIT, Literal: "exit"},
		}

		body := &BlockStatement{
			Statements: []Statement{returnStmt},
			Token:      lexer.Token{Type: lexer.BEGIN, Literal: "begin"},
		}

		node := &LambdaExpression{
			Token: lexer.Token{Type: lexer.LAMBDA, Literal: "lambda"},
			Parameters: []*Parameter{
				{
					Name:  NewTestIdentifier("x"),
					Type:  NewTestTypeAnnotation("Integer"),
					Token: lexer.Token{Type: lexer.IDENT, Literal: "x"},
				},
				{
					Name:  NewTestIdentifier("y"),
					Type:  NewTestTypeAnnotation("Integer"),
					Token: lexer.Token{Type: lexer.IDENT, Literal: "y"},
				},
			},
			ReturnType:  nil, // Type inference
			Body:        body,
			IsShorthand: true,
		}

		// Test String() output - should show shorthand syntax
		str := node.String()
		if str != "lambda(x: Integer; y: Integer) => (x + y)" {
			t.Errorf("unexpected String() output: %q", str)
		}
	})

	t.Run("lambda with no parameters", func(t *testing.T) {
		body := &BlockStatement{
			Statements: []Statement{
				&ExpressionStatement{
					Expression: &CallExpression{
						Function: NewTestIdentifier("PrintLn"),
						Arguments: []Expression{
							NewTestStringLiteral("Hello"),
						},
						Token: lexer.Token{Type: lexer.LPAREN, Literal: "("},
					},
					Token: lexer.Token{Type: lexer.IDENT, Literal: "PrintLn"},
				},
			},
			Token: lexer.Token{Type: lexer.BEGIN, Literal: "begin"},
		}

		node := &LambdaExpression{
			Token:       lexer.Token{Type: lexer.LAMBDA, Literal: "lambda"},
			Parameters:  []*Parameter{},
			ReturnType:  nil,
			Body:        body,
			IsShorthand: false,
		}

		str := node.String()
		// Note: StringLiteral.String() uses double quotes, not single quotes
		if str != "lambda() begin PrintLn(\"Hello\"); end" {
			t.Errorf("unexpected String() output: %q", str)
		}
	})

	t.Run("lambda with no return type (procedure)", func(t *testing.T) {
		body := &BlockStatement{
			Statements: []Statement{
				&ExpressionStatement{
					Expression: &CallExpression{
						Function: NewTestIdentifier("DoSomething"),
						Arguments: []Expression{
							NewTestIntegerLiteral(42),
						},
						Token: lexer.Token{Type: lexer.LPAREN, Literal: "("},
					},
					Token: lexer.Token{Type: lexer.IDENT, Literal: "DoSomething"},
				},
			},
			Token: lexer.Token{Type: lexer.BEGIN, Literal: "begin"},
		}

		node := &LambdaExpression{
			Token: lexer.Token{Type: lexer.LAMBDA, Literal: "lambda"},
			Parameters: []*Parameter{
				{
					Name:  NewTestIdentifier("n"),
					Type:  NewTestTypeAnnotation("Integer"),
					Token: lexer.Token{Type: lexer.IDENT, Literal: "n"},
				},
			},
			ReturnType:  nil, // Procedure lambda
			Body:        body,
			IsShorthand: false,
		}

		str := node.String()
		if str != "lambda(n: Integer) begin DoSomething(42); end" {
			t.Errorf("unexpected String() output: %q", str)
		}
	})

	t.Run("lambda with multiple parameters", func(t *testing.T) {
		body := &BlockStatement{
			Statements: []Statement{
				&ReturnStatement{
					ReturnValue: &BinaryExpression{
						TypedExpressionBase: TypedExpressionBase{
							BaseNode: BaseNode{
								Token: lexer.Token{Type: lexer.PLUS, Literal: "+"},
							},
						},
						Left: &BinaryExpression{
<<<<<<< HEAD
							TypedExpressionBase: TypedExpressionBase{
								BaseNode: BaseNode{
									Token: lexer.Token{Type: lexer.PLUS, Literal: "+"},
								},
							},
							Left:     &Identifier{TypedExpressionBase: TypedExpressionBase{BaseNode: BaseNode{Token: lexer.Token{Type: lexer.IDENT, Literal: "a"}}}, Value: "a"},
							Operator: "+",
							Right:    &Identifier{TypedExpressionBase: TypedExpressionBase{BaseNode: BaseNode{Token: lexer.Token{Type: lexer.IDENT, Literal: "b"}}}, Value: "b"},
						},
						Operator: "+",
						Right:    &Identifier{TypedExpressionBase: TypedExpressionBase{BaseNode: BaseNode{Token: lexer.Token{Type: lexer.IDENT, Literal: "c"}}}, Value: "c"},
=======
							Left:     NewTestIdentifier("a"),
							Operator: "+",
							Right:    NewTestIdentifier("b"),
							Token:    lexer.Token{Type: lexer.PLUS, Literal: "+"},
						},
						Operator: "+",
						Right:    NewTestIdentifier("c"),
						Token:    lexer.Token{Type: lexer.PLUS, Literal: "+"},
>>>>>>> 173f3e4d
					},
					Token: lexer.Token{Type: lexer.EXIT, Literal: "exit"},
				},
			},
			Token: lexer.Token{Type: lexer.BEGIN, Literal: "begin"},
		}

		node := &LambdaExpression{
			Token: lexer.Token{Type: lexer.LAMBDA, Literal: "lambda"},
			Parameters: []*Parameter{
				{
					Name:  NewTestIdentifier("a"),
					Type:  NewTestTypeAnnotation("Integer"),
					Token: lexer.Token{Type: lexer.IDENT, Literal: "a"},
				},
				{
					Name:  NewTestIdentifier("b"),
					Type:  NewTestTypeAnnotation("Integer"),
					Token: lexer.Token{Type: lexer.IDENT, Literal: "b"},
				},
				{
					Name:  NewTestIdentifier("c"),
					Type:  NewTestTypeAnnotation("Integer"),
					Token: lexer.Token{Type: lexer.IDENT, Literal: "c"},
				},
			},
			ReturnType:  NewTestTypeAnnotation("Integer"),
			Body:        body,
			IsShorthand: true,
		}

		str := node.String()
		if str != "lambda(a: Integer; b: Integer; c: Integer): Integer => ((a + b) + c)" {
			t.Errorf("unexpected String() output: %q", str)
		}
	})

	t.Run("lambda with by-ref parameter", func(t *testing.T) {
		body := &BlockStatement{
			Statements: []Statement{
				&AssignmentStatement{
					Target: NewTestIdentifier("x"),
					Value:  NewTestIntegerLiteral(100),
					Token:  lexer.Token{Type: lexer.ASSIGN, Literal: ":="},
				},
			},
			Token: lexer.Token{Type: lexer.BEGIN, Literal: "begin"},
		}

		node := &LambdaExpression{
			Token: lexer.Token{Type: lexer.LAMBDA, Literal: "lambda"},
			Parameters: []*Parameter{
				{
					Name:  NewTestIdentifier("x"),
					Type:  NewTestTypeAnnotation("Integer"),
					Token: lexer.Token{Type: lexer.VAR, Literal: "var"},
					ByRef: true,
				},
			},
			ReturnType:  nil,
			Body:        body,
			IsShorthand: false,
		}

		str := node.String()
		if str != "lambda(var x: Integer) begin x := 100; end" {
			t.Errorf("unexpected String() output: %q", str)
		}
	})

	t.Run("lambda implements TypedExpression", func(t *testing.T) {
		node := &LambdaExpression{
			Token:       lexer.Token{Type: lexer.LAMBDA, Literal: "lambda"},
			Parameters:  []*Parameter{},
			ReturnType:  nil,
			Body:        &BlockStatement{Statements: []Statement{}, Token: lexer.Token{Type: lexer.BEGIN, Literal: "begin"}},
			IsShorthand: false,
		}

		// Verify it implements TypedExpression interface
		var _ TypedExpression = node

		// Test SetType and GetType
		newType := NewTestTypeAnnotation("TCallback")
		node.SetType(newType)
		if node.GetType() != newType {
			t.Error("SetType/GetType not working correctly")
		}
	})

	t.Run("lambda position tracking", func(t *testing.T) {
		pos := lexer.Position{Line: 10, Column: 5, Offset: 150}
		node := &LambdaExpression{
			Token:       lexer.Token{Type: lexer.LAMBDA, Literal: "lambda", Pos: pos},
			Parameters:  []*Parameter{},
			ReturnType:  nil,
			Body:        &BlockStatement{Statements: []Statement{}, Token: lexer.Token{Type: lexer.BEGIN, Literal: "begin"}},
			IsShorthand: false,
		}

		if node.Pos() != pos {
			t.Errorf("expected position %v, got %v", pos, node.Pos())
		}
	})

	t.Run("lambda empty body", func(t *testing.T) {
		node := &LambdaExpression{
			Token:       lexer.Token{Type: lexer.LAMBDA, Literal: "lambda"},
			Parameters:  []*Parameter{},
			ReturnType:  nil,
			Body:        nil,
			IsShorthand: false,
		}

		str := node.String()
		if str != "lambda() begin end" {
			t.Errorf("unexpected String() output for empty body: %q", str)
		}
	})

	t.Run("lambda with array return type", func(t *testing.T) {
		body := &BlockStatement{
			Statements: []Statement{
				&ReturnStatement{
					ReturnValue: &ArrayLiteralExpression{
						Elements: []Expression{
							NewTestIntegerLiteral(1),
							NewTestIntegerLiteral(2),
						},
						Token: lexer.Token{Type: lexer.LBRACK, Literal: "["},
					},
					Token: lexer.Token{Type: lexer.EXIT, Literal: "exit"},
				},
			},
			Token: lexer.Token{Type: lexer.BEGIN, Literal: "begin"},
		}

		node := &LambdaExpression{
			Token:       lexer.Token{Type: lexer.LAMBDA, Literal: "lambda"},
			Parameters:  []*Parameter{},
			ReturnType:  NewTestTypeAnnotation("TIntArray"),
			Body:        body,
			IsShorthand: true,
		}

		// Just verify it doesn't panic and produces some output
		str := node.String()
		if len(str) == 0 {
			t.Error("expected non-empty string output")
		}
		// Should contain the type name
		if !stringContains(str, "TIntArray") {
			t.Errorf("expected string to contain 'TIntArray', got: %q", str)
		}
	})
}

// stringContains checks if s contains substr
func stringContains(s, substr string) bool {
	for i := 0; i <= len(s)-len(substr); i++ {
		if s[i:i+len(substr)] == substr {
			return true
		}
	}
	return false
}

// TestLambdaExpressionEdgeCases tests edge cases and corner cases.
func TestLambdaExpressionEdgeCases(t *testing.T) {
	t.Run("shorthand lambda with statement instead of return", func(t *testing.T) {
		// Edge case: shorthand lambda but body contains a statement, not a return
		body := &BlockStatement{
			Statements: []Statement{
				&ExpressionStatement{
					Expression: &CallExpression{
						Function:  NewTestIdentifier("DoIt"),
						Arguments: []Expression{},
						Token:     lexer.Token{Type: lexer.LPAREN, Literal: "("},
					},
					Token: lexer.Token{Type: lexer.IDENT, Literal: "DoIt"},
				},
			},
			Token: lexer.Token{Type: lexer.BEGIN, Literal: "begin"},
		}

		node := &LambdaExpression{
			Token:       lexer.Token{Type: lexer.LAMBDA, Literal: "lambda"},
			Parameters:  []*Parameter{},
			ReturnType:  nil,
			Body:        body,
			IsShorthand: true,
		}

		str := node.String()
		// Should handle this gracefully
		if str != "lambda() => DoIt()" {
			t.Errorf("unexpected String() output: %q", str)
		}
	})

	t.Run("full lambda with empty body", func(t *testing.T) {
		body := &BlockStatement{
			Statements: []Statement{},
			Token:      lexer.Token{Type: lexer.BEGIN, Literal: "begin"},
		}

		node := &LambdaExpression{
			Token:       lexer.Token{Type: lexer.LAMBDA, Literal: "lambda"},
			Parameters:  []*Parameter{},
			ReturnType:  nil,
			Body:        body,
			IsShorthand: false,
		}

		str := node.String()
		if str != "lambda() begin end" {
			t.Errorf("unexpected String() output: %q", str)
		}
	})

	t.Run("shorthand lambda with empty body", func(t *testing.T) {
		body := &BlockStatement{
			Statements: []Statement{},
			Token:      lexer.Token{Type: lexer.BEGIN, Literal: "begin"},
		}

		node := &LambdaExpression{
			Token:       lexer.Token{Type: lexer.LAMBDA, Literal: "lambda"},
			Parameters:  []*Parameter{},
			ReturnType:  nil,
			Body:        body,
			IsShorthand: true,
		}

		str := node.String()
		// Should handle empty shorthand lambda
		if len(str) == 0 {
			t.Error("expected non-empty output")
		}
	})
}<|MERGE_RESOLUTION|>--- conflicted
+++ resolved
@@ -15,7 +15,6 @@
 				&AssignmentStatement{
 					Target: NewTestIdentifier("Result"),
 					Value: &BinaryExpression{
-<<<<<<< HEAD
 						TypedExpressionBase: TypedExpressionBase{
 							BaseNode: BaseNode{
 								Token: lexer.Token{Type: lexer.ASTERISK, Literal: "*"},
@@ -24,12 +23,6 @@
 						Left:     &Identifier{TypedExpressionBase: TypedExpressionBase{BaseNode: BaseNode{Token: lexer.Token{Type: lexer.IDENT, Literal: "x"}}}, Value: "x"},
 						Operator: "*",
 						Right:    &IntegerLiteral{TypedExpressionBase: TypedExpressionBase{BaseNode: BaseNode{Token: lexer.Token{Type: lexer.INT, Literal: "2"}}}, Value: 2},
-=======
-						Left:     NewTestIdentifier("x"),
-						Operator: "*",
-						Right:    NewTestIntegerLiteral(2),
-						Token:    lexer.Token{Type: lexer.ASTERISK, Literal: "*"},
->>>>>>> 173f3e4d
 					},
 					Token: lexer.Token{Type: lexer.ASSIGN, Literal: ":="},
 				},
@@ -71,7 +64,6 @@
 		// Internally stored as: begin Result := x + y; end
 		returnStmt := &ReturnStatement{
 			ReturnValue: &BinaryExpression{
-<<<<<<< HEAD
 				TypedExpressionBase: TypedExpressionBase{
 					BaseNode: BaseNode{
 						Token: lexer.Token{Type: lexer.PLUS, Literal: "+"},
@@ -80,12 +72,6 @@
 				Left:     &Identifier{TypedExpressionBase: TypedExpressionBase{BaseNode: BaseNode{Token: lexer.Token{Type: lexer.IDENT, Literal: "x"}}}, Value: "x"},
 				Operator: "+",
 				Right:    &Identifier{TypedExpressionBase: TypedExpressionBase{BaseNode: BaseNode{Token: lexer.Token{Type: lexer.IDENT, Literal: "y"}}}, Value: "y"},
-=======
-				Left:     NewTestIdentifier("x"),
-				Operator: "+",
-				Right:    NewTestIdentifier("y"),
-				Token:    lexer.Token{Type: lexer.PLUS, Literal: "+"},
->>>>>>> 173f3e4d
 			},
 			Token: lexer.Token{Type: lexer.EXIT, Literal: "exit"},
 		}
@@ -201,7 +187,6 @@
 							},
 						},
 						Left: &BinaryExpression{
-<<<<<<< HEAD
 							TypedExpressionBase: TypedExpressionBase{
 								BaseNode: BaseNode{
 									Token: lexer.Token{Type: lexer.PLUS, Literal: "+"},
@@ -213,16 +198,6 @@
 						},
 						Operator: "+",
 						Right:    &Identifier{TypedExpressionBase: TypedExpressionBase{BaseNode: BaseNode{Token: lexer.Token{Type: lexer.IDENT, Literal: "c"}}}, Value: "c"},
-=======
-							Left:     NewTestIdentifier("a"),
-							Operator: "+",
-							Right:    NewTestIdentifier("b"),
-							Token:    lexer.Token{Type: lexer.PLUS, Literal: "+"},
-						},
-						Operator: "+",
-						Right:    NewTestIdentifier("c"),
-						Token:    lexer.Token{Type: lexer.PLUS, Literal: "+"},
->>>>>>> 173f3e4d
 					},
 					Token: lexer.Token{Type: lexer.EXIT, Literal: "exit"},
 				},

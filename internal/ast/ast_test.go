package ast

import (
	"testing"

	"github.com/cwbudde/go-dws/internal/lexer"
)

// TestProgram tests the Program node.
func TestProgram(t *testing.T) {
	// Empty program
	prog := &Program{Statements: []Statement{}}
	if prog.TokenLiteral() != "" {
		t.Errorf("empty program TokenLiteral() = %q, want empty string", prog.TokenLiteral())
	}
	if prog.String() != "" {
		t.Errorf("empty program String() = %q, want empty string", prog.String())
	}

	// Program with statements
	prog = &Program{
		Statements: []Statement{
			&ExpressionStatement{
				Token:      lexer.Token{Type: lexer.INT, Literal: "42"},
				Expression: NewTestIntegerLiteral(42),
			},
		},
	}
	if prog.TokenLiteral() != "42" {
		t.Errorf("program TokenLiteral() = %q, want %q", prog.TokenLiteral(), "42")
	}
	if prog.String() != "42" {
		t.Errorf("program String() = %q, want %q", prog.String(), "42")
	}
}

// TestIdentifier tests the Identifier node.
func TestIdentifier(t *testing.T) {
	ident := NewTestIdentifier("myVar")

	if ident.TokenLiteral() != "myVar" {
		t.Errorf("TokenLiteral() = %q, want %q", ident.TokenLiteral(), "myVar")
	}
	if ident.String() != "myVar" {
		t.Errorf("String() = %q, want %q", ident.String(), "myVar")
	}
}

// TestIntegerLiteral tests the IntegerLiteral node.
func TestIntegerLiteral(t *testing.T) {
	tests := []struct {
		literal string
		value   int64
	}{
		{"0", 0},
		{"42", 42},
		{"-5", -5},
		{"1000", 1000},
	}

	for _, tt := range tests {
		t.Run(tt.literal, func(t *testing.T) {
			node := NewTestIntegerLiteral(tt.value)

			if node.TokenLiteral() != tt.literal {
				t.Errorf("TokenLiteral() = %q, want %q", node.TokenLiteral(), tt.literal)
			}
			if node.String() != tt.literal {
				t.Errorf("String() = %q, want %q", node.String(), tt.literal)
			}
		})
	}
}

// TestFloatLiteral tests the FloatLiteral node.
func TestFloatLiteral(t *testing.T) {
	tests := []struct {
		literal string
		value   float64
	}{
		{"0.0", 0.0},
		{"3.14", 3.14},
		{"2.5", 2.5},
		{"1.0e10", 1.0e10},
	}

	for _, tt := range tests {
		t.Run(tt.literal, func(t *testing.T) {
			node := NewTestFloatLiteral(tt.value, tt.literal)

			if node.TokenLiteral() != tt.literal {
				t.Errorf("TokenLiteral() = %q, want %q", node.TokenLiteral(), tt.literal)
			}
			if node.String() != tt.literal {
				t.Errorf("String() = %q, want %q", node.String(), tt.literal)
			}
		})
	}
}

// TestStringLiteral tests the StringLiteral node.
func TestStringLiteral(t *testing.T) {
	tests := []struct {
		name    string
		literal string
		value   string
		want    string
	}{
		{"simple", "'hello'", "hello", "\"hello\""},
		{"empty", "''", "", "\"\""},
		{"with spaces", "'hello world'", "hello world", "\"hello world\""},
		{"escaped", "'it''s'", "it's", "\"it's\""},
	}

	for _, tt := range tests {
		t.Run(tt.name, func(t *testing.T) {
			node := NewTestStringLiteral(tt.value, tt.literal)

			if node.TokenLiteral() != tt.literal {
				t.Errorf("TokenLiteral() = %q, want %q", node.TokenLiteral(), tt.literal)
			}
			if node.String() != tt.want {
				t.Errorf("String() = %q, want %q", node.String(), tt.want)
			}
		})
	}
}

// TestBooleanLiteral tests the BooleanLiteral node.
func TestBooleanLiteral(t *testing.T) {
	tests := []struct {
		literal string
		value   bool
	}{
		{"true", true},
		{"false", false},
	}

	for _, tt := range tests {
		t.Run(tt.literal, func(t *testing.T) {
			node := NewTestBooleanLiteral(tt.value)

			if node.TokenLiteral() != tt.literal {
				t.Errorf("TokenLiteral() = %q, want %q", node.TokenLiteral(), tt.literal)
			}
			if node.String() != tt.literal {
				t.Errorf("String() = %q, want %q", node.String(), tt.literal)
			}
		})
	}
}

// TestCharLiteral tests the CharLiteral node.
func TestCharLiteral(t *testing.T) {
	tests := []struct {
		name    string
		literal string
		value   rune
	}{
		{"decimal", "#65", 'A'},
		{"hex", "#$41", 'A'},
		{"carriage return", "#13", '\r'},
		{"line feed", "#10", '\n'},
		{"lowercase hex", "#$61", 'a'},
	}

	for _, tt := range tests {
		t.Run(tt.name, func(t *testing.T) {
			node := &CharLiteral{TypedExpressionBase: TypedExpressionBase{BaseNode: BaseNode{Token: lexer.Token{Type: lexer.CHAR, Literal: tt.literal}}}, Value: tt.value}

			if node.TokenLiteral() != tt.literal {
				t.Errorf("TokenLiteral() = %q, want %q", node.TokenLiteral(), tt.literal)
			}
			if node.String() != tt.literal {
				t.Errorf("String() = %q, want %q", node.String(), tt.literal)
			}
			if node.Value != tt.value {
				t.Errorf("Value = %q, want %q", node.Value, tt.value)
			}

			// Test position tracking
			expectedPos := lexer.Position{Line: 0, Column: 0}
			if node.Pos() != expectedPos {
				t.Errorf("Pos() = %v, want %v", node.Pos(), expectedPos)
			}

			// Test type annotation
			if node.GetType() != nil {
				t.Errorf("GetType() = %v, want nil", node.GetType())
			}
			typ := NewTestTypeAnnotation("String")
			node.SetType(typ)
			if node.GetType() != typ {
				t.Errorf("GetType() after SetType = %v, want %v", node.GetType(), typ)
			}
		})
	}
}

// TestNilLiteral tests the NilLiteral node.
func TestNilLiteral(t *testing.T) {
	node := &NilLiteral{TypedExpressionBase: TypedExpressionBase{BaseNode: BaseNode{Token: lexer.Token{Type: lexer.NIL, Literal: "nil"}}}}

	if node.TokenLiteral() != "nil" {
		t.Errorf("TokenLiteral() = %q, want %q", node.TokenLiteral(), "nil")
	}
	if node.String() != "nil" {
		t.Errorf("String() = %q, want %q", node.String(), "nil")
	}
}

// TestBinaryExpression tests the BinaryExpression node.
func TestBinaryExpression(t *testing.T) {
	tests := []struct {
		name     string
		left     Expression
		operator string
		right    Expression
		want     string
	}{
		{
			name:     "simple addition",
			left:     NewTestIntegerLiteral(1),
			operator: "+",
			right:    NewTestIntegerLiteral(2),
			want:     "(1 + 2)",
		},
		{
			name:     "multiplication",
			left:     NewTestIntegerLiteral(3),
			operator: "*",
			right:    NewTestIntegerLiteral(4),
			want:     "(3 * 4)",
		},
		{
			name:     "comparison",
			left:     NewTestIdentifier("x"),
			operator: "<",
			right:    NewTestIntegerLiteral(10),
			want:     "(x < 10)",
		},
		{
			name: "nested expression",
			left: &BinaryExpression{
<<<<<<< HEAD
				TypedExpressionBase: TypedExpressionBase{
					BaseNode: BaseNode{
						Token: lexer.Token{Type: lexer.PLUS, Literal: "+"},
					},
				},
				Left:     &IntegerLiteral{TypedExpressionBase: TypedExpressionBase{BaseNode: BaseNode{Token: lexer.Token{Type: lexer.INT, Literal: "1"}}}, Value: 1},
=======
				Token:    lexer.Token{Type: lexer.PLUS, Literal: "+"},
				Left:     NewTestIntegerLiteral(1),
>>>>>>> 173f3e4d
				Operator: "+",
				Right:    NewTestIntegerLiteral(2),
			},
			operator: "*",
			right:    NewTestIntegerLiteral(3),
			want:     "((1 + 2) * 3)",
		},
	}

	for _, tt := range tests {
		t.Run(tt.name, func(t *testing.T) {
			node := &BinaryExpression{
				TypedExpressionBase: TypedExpressionBase{
					BaseNode: BaseNode{
						Token: lexer.Token{Type: lexer.PLUS, Literal: tt.operator},
					},
				},
				Left:     tt.left,
				Operator: tt.operator,
				Right:    tt.right,
			}

			if node.String() != tt.want {
				t.Errorf("String() = %q, want %q", node.String(), tt.want)
			}
		})
	}
}

// TestUnaryExpression tests the UnaryExpression node.
func TestUnaryExpression(t *testing.T) {
	tests := []struct {
		name     string
		operator string
		right    Expression
		want     string
	}{
		{
			name:     "negation",
			operator: "-",
			right:    NewTestIntegerLiteral(5),
			want:     "(-5)",
		},
		{
			name:     "not",
			operator: "not",
			right:    NewTestBooleanLiteral(true),
			want:     "(not true)",
		},
		{
			name:     "unary plus",
			operator: "+",
			right:    NewTestIntegerLiteral(3),
			want:     "(+3)",
		},
	}

	for _, tt := range tests {
		t.Run(tt.name, func(t *testing.T) {
			node := &UnaryExpression{
				TypedExpressionBase: TypedExpressionBase{
					BaseNode: BaseNode{
						Token: lexer.Token{Type: lexer.MINUS, Literal: tt.operator},
					},
				},
				Operator: tt.operator,
				Right:    tt.right,
			}

			if node.String() != tt.want {
				t.Errorf("String() = %q, want %q", node.String(), tt.want)
			}
		})
	}
}

// TestGroupedExpression tests the GroupedExpression node.
func TestGroupedExpression(t *testing.T) {
	tests := []struct {
		name string
		expr Expression
		want string
	}{
		{
			name: "simple",
			expr: NewTestIntegerLiteral(42),
			want: "(42)",
		},
		{
			name: "binary expression",
			expr: &BinaryExpression{
<<<<<<< HEAD
				TypedExpressionBase: TypedExpressionBase{
					BaseNode: BaseNode{
						Token: lexer.Token{Type: lexer.PLUS, Literal: "+"},
					},
				},
				Left:     &IntegerLiteral{TypedExpressionBase: TypedExpressionBase{BaseNode: BaseNode{Token: lexer.Token{Type: lexer.INT, Literal: "3"}}}, Value: 3},
=======
				Token:    lexer.Token{Type: lexer.PLUS, Literal: "+"},
				Left:     NewTestIntegerLiteral(3),
>>>>>>> 173f3e4d
				Operator: "+",
				Right:    NewTestIntegerLiteral(5),
			},
			want: "((3 + 5))",
		},
	}

	for _, tt := range tests {
		t.Run(tt.name, func(t *testing.T) {
			node := &GroupedExpression{
				TypedExpressionBase: TypedExpressionBase{
					BaseNode: BaseNode{
						Token: lexer.Token{Type: lexer.LPAREN, Literal: "("},
					},
				},
				Expression: tt.expr,
			}

			if node.String() != tt.want {
				t.Errorf("String() = %q, want %q", node.String(), tt.want)
			}
		})
	}
}

// TestExpressionStatement tests the ExpressionStatement node.
func TestExpressionStatement(t *testing.T) {
	tests := []struct {
		name string
		expr Expression
		want string
	}{
		{
			name: "integer literal",
			expr: NewTestIntegerLiteral(42),
			want: "42",
		},
		{
			name: "identifier",
			expr: NewTestIdentifier("x"),
			want: "x",
		},
		{
			name: "nil expression",
			expr: nil,
			want: "",
		},
	}

	for _, tt := range tests {
		t.Run(tt.name, func(t *testing.T) {
			node := &ExpressionStatement{
				Token:      lexer.Token{Type: lexer.INT, Literal: "42"},
				Expression: tt.expr,
			}

			if node.String() != tt.want {
				t.Errorf("String() = %q, want %q", node.String(), tt.want)
			}
		})
	}
}

// TestBlockStatement tests the BlockStatement node.
func TestBlockStatement(t *testing.T) {
	tests := []struct {
		name  string
		want  string
		stmts []Statement
	}{
		{
			name:  "empty block",
			stmts: []Statement{},
			want:  "begin\nend",
		},
		{
			name: "single statement",
			stmts: []Statement{
				&ExpressionStatement{
					Token:      lexer.Token{Type: lexer.INT, Literal: "42"},
					Expression: NewTestIntegerLiteral(42),
				},
			},
			want: "begin\n  42\nend",
		},
		{
			name: "multiple statements",
			stmts: []Statement{
				&ExpressionStatement{
					Token:      lexer.Token{Type: lexer.INT, Literal: "1"},
					Expression: NewTestIntegerLiteral(1),
				},
				&ExpressionStatement{
					Token:      lexer.Token{Type: lexer.INT, Literal: "2"},
					Expression: NewTestIntegerLiteral(2),
				},
			},
			want: "begin\n  1\n  2\nend",
		},
	}

	for _, tt := range tests {
		t.Run(tt.name, func(t *testing.T) {
			node := &BlockStatement{
				Token:      lexer.Token{Type: lexer.BEGIN, Literal: "begin"},
				Statements: tt.stmts,
			}

			if node.String() != tt.want {
				t.Errorf("String() =\n%q\nwant:\n%q", node.String(), tt.want)
			}
		})
	}
}

// TestVarDeclStatement tests the VarDeclStatement node.
func TestVarDeclStatement(t *testing.T) {
	tests := []struct {
		name    string
		varName string
		varType *TypeAnnotation
		value   Expression
		want    string
	}{
		{
			name:    "declaration without initialization",
			varName: "x",
			varType: &TypeAnnotation{Name: "Integer"},
			value:   nil,
			want:    "var x: Integer",
		},
		{
			name:    "declaration with integer initialization",
			varName: "x",
			varType: NewTestTypeAnnotation("Integer"),
			value:   NewTestIntegerLiteral(42),
			want:    "var x: Integer := 42",
		},
		{
			name:    "declaration with string initialization",
			varName: "s",
			varType: NewTestTypeAnnotation("String"),
			value:   NewTestStringLiteral("hello", "'hello'"),
			want:    "var s: String := \"hello\"",
		},
		{
			name:    "declaration without type",
			varName: "x",
			varType: nil,
			value:   NewTestIntegerLiteral(5),
			want:    "var x = 5",
		},
	}

	for _, tt := range tests {
		t.Run(tt.name, func(t *testing.T) {
			node := &VarDeclStatement{
				Token: lexer.Token{Type: lexer.VAR, Literal: "var"},
				Names: []*Identifier{
					NewTestIdentifier(tt.varName),
				},
				Type:     tt.varType,
				Value:    tt.value,
				Inferred: tt.varType == nil && tt.value != nil,
			}

			if node.String() != tt.want {
				t.Errorf("String() = %q, want %q", node.String(), tt.want)
			}
			if node.TokenLiteral() != "var" {
				t.Errorf("TokenLiteral() = %q, want %q", node.TokenLiteral(), "var")
			}
		})
	}
}

// TestAssignmentStatement tests the AssignmentStatement node.
func TestAssignmentStatement(t *testing.T) {
	tests := []struct {
		name    string
		varName string
		value   Expression
		want    string
	}{
		{
			name:    "simple integer assignment",
			varName: "x",
			value:   NewTestIntegerLiteral(10),
			want:    "x := 10",
		},
		{
			name:    "expression assignment",
			varName: "y",
			value: &BinaryExpression{
<<<<<<< HEAD
				TypedExpressionBase: TypedExpressionBase{
					BaseNode: BaseNode{
						Token: lexer.Token{Type: lexer.PLUS, Literal: "+"},
					},
				},
				Left:     &Identifier{TypedExpressionBase: TypedExpressionBase{BaseNode: BaseNode{Token: lexer.Token{Type: lexer.IDENT, Literal: "x"}}}, Value: "x"},
=======
				Token:    lexer.Token{Type: lexer.PLUS, Literal: "+"},
				Left:     NewTestIdentifier("x"),
>>>>>>> 173f3e4d
				Operator: "+",
				Right:    NewTestIntegerLiteral(1),
			},
			want: "y := (x + 1)",
		},
	}

	for _, tt := range tests {
		t.Run(tt.name, func(t *testing.T) {
			node := &AssignmentStatement{
				Token:  lexer.Token{Type: lexer.ASSIGN, Literal: ":="},
				Target: NewTestIdentifier(tt.varName),
				Value:  tt.value,
			}

			if node.String() != tt.want {
				t.Errorf("String() = %q, want %q", node.String(), tt.want)
			}
			if node.TokenLiteral() != ":=" {
				t.Errorf("TokenLiteral() = %q, want %q", node.TokenLiteral(), ":=")
			}
		})
	}
}

// TestCallExpression tests the CallExpression node.
func TestCallExpression(t *testing.T) {
	tests := []struct {
		function  Expression
		name      string
		want      string
		arguments []Expression
	}{
		{
			name:      "no arguments",
			function:  NewTestIdentifier("PrintLn"),
			arguments: []Expression{},
			want:      "PrintLn()",
		},
		{
			name:     "single string argument",
			function: NewTestIdentifier("PrintLn"),
			arguments: []Expression{
				NewTestStringLiteral("hello", "'hello'"),
			},
			want: "PrintLn(\"hello\")",
		},
		{
			name:     "multiple arguments",
			function: NewTestIdentifier("Add"),
			arguments: []Expression{
				NewTestIntegerLiteral(3),
				NewTestIntegerLiteral(5),
			},
			want: "Add(3, 5)",
		},
		{
			name:     "expression arguments",
			function: NewTestIdentifier("PrintLn"),
			arguments: []Expression{
				&BinaryExpression{
<<<<<<< HEAD
					TypedExpressionBase: TypedExpressionBase{
						BaseNode: BaseNode{
							Token: lexer.Token{Type: lexer.PLUS, Literal: "+"},
						},
					},
					Left:     &IntegerLiteral{TypedExpressionBase: TypedExpressionBase{BaseNode: BaseNode{Token: lexer.Token{Type: lexer.INT, Literal: "2"}}}, Value: 2},
=======
					Token:    lexer.Token{Type: lexer.PLUS, Literal: "+"},
					Left:     NewTestIntegerLiteral(2),
>>>>>>> 173f3e4d
					Operator: "+",
					Right:    NewTestIntegerLiteral(3),
				},
			},
			want: "PrintLn((2 + 3))",
		},
	}

	for _, tt := range tests {
		t.Run(tt.name, func(t *testing.T) {
			node := &CallExpression{
				Token:     lexer.Token{Type: lexer.LPAREN, Literal: "("},
				Function:  tt.function,
				Arguments: tt.arguments,
			}

			if node.String() != tt.want {
				t.Errorf("String() = %q, want %q", node.String(), tt.want)
			}
		})
	}
}

// TestForInStatement tests the ForInStatement node.
func TestForInStatement(t *testing.T) {
	tests := []struct {
		collection Expression
		body       Statement
		name       string
		variable   string
		want       string
		inlineVar  bool
	}{
		{
			name:       "basic for-in",
			variable:   "e",
			collection: NewTestIdentifier("mySet"),
			body: &ExpressionStatement{
				Token: lexer.Token{Type: lexer.IDENT, Literal: "PrintLn"},
				Expression: &CallExpression{
					Token:    lexer.Token{Type: lexer.LPAREN, Literal: "("},
					Function: NewTestIdentifier("PrintLn"),
					Arguments: []Expression{
						NewTestIdentifier("e"),
					},
				},
			},
			inlineVar: false,
			want:      "for e in mySet do PrintLn(e)",
		},
		{
			name:       "for-in with inline var",
			variable:   "item",
			collection: NewTestIdentifier("myArray"),
			body: &BlockStatement{
				Token: lexer.Token{Type: lexer.BEGIN, Literal: "begin"},
				Statements: []Statement{
					&ExpressionStatement{
						Token: lexer.Token{Type: lexer.IDENT, Literal: "Process"},
						Expression: &CallExpression{
							Token:    lexer.Token{Type: lexer.LPAREN, Literal: "("},
							Function: NewTestIdentifier("Process"),
							Arguments: []Expression{
								NewTestIdentifier("item"),
							},
						},
					},
				},
			},
			inlineVar: true,
			want:      "for var item in myArray do begin\n  Process(item)\nend",
		},
		{
			name:       "for-in with string literal",
			variable:   "ch",
			collection: NewTestStringLiteral("hello", "'hello'"),
			body: &ExpressionStatement{
				Token: lexer.Token{Type: lexer.IDENT, Literal: "Print"},
				Expression: &CallExpression{
					Token:    lexer.Token{Type: lexer.LPAREN, Literal: "("},
					Function: NewTestIdentifier("Print"),
					Arguments: []Expression{
						NewTestIdentifier("ch"),
					},
				},
			},
			inlineVar: false,
			want:      "for ch in \"hello\" do Print(ch)",
		},
	}

	for _, tt := range tests {
		t.Run(tt.name, func(t *testing.T) {
			node := &ForInStatement{
				Token:      lexer.Token{Type: lexer.FOR, Literal: "for"},
				Variable:   NewTestIdentifier(tt.variable),
				Collection: tt.collection,
				Body:       tt.body,
				InlineVar:  tt.inlineVar,
			}

			if node.String() != tt.want {
				t.Errorf("String() = %q, want %q", node.String(), tt.want)
			}
			if node.TokenLiteral() != "for" {
				t.Errorf("TokenLiteral() = %q, want %q", node.TokenLiteral(), "for")
			}

			// Test position tracking
			if node.Pos().Line != 0 {
				t.Errorf("Pos().Line = %d, want 0", node.Pos().Line)
			}
		})
	}
}

// TestInterfaceImplementation verifies that all node types implement their respective interfaces.
func TestInterfaceImplementation(_ *testing.T) {
	// Test that expression nodes implement Expression interface
	var _ Expression = &Identifier{}
	var _ Expression = &IntegerLiteral{}
	var _ Expression = &FloatLiteral{}
	var _ Expression = &StringLiteral{}
	var _ Expression = &BooleanLiteral{}
	var _ Expression = &CharLiteral{}
	var _ Expression = &NilLiteral{}
	var _ Expression = &BinaryExpression{}
	var _ Expression = &UnaryExpression{}
	var _ Expression = &GroupedExpression{}
	var _ Expression = &CallExpression{}

	// Test that statement nodes implement Statement interface
	var _ Statement = &ExpressionStatement{}
	var _ Statement = &BlockStatement{}
	var _ Statement = &VarDeclStatement{}
	var _ Statement = &AssignmentStatement{}
	var _ Statement = &ForInStatement{}

	// Test that all nodes implement Node interface
	var _ Node = &Program{}
	var _ Node = &Identifier{}
	var _ Node = &IntegerLiteral{}
	var _ Node = &FloatLiteral{}
	var _ Node = &StringLiteral{}
	var _ Node = &BooleanLiteral{}
	var _ Node = &CharLiteral{}
	var _ Node = &NilLiteral{}
	var _ Node = &BinaryExpression{}
	var _ Node = &UnaryExpression{}
	var _ Node = &GroupedExpression{}
	var _ Node = &ExpressionStatement{}
	var _ Node = &BlockStatement{}
	var _ Node = &VarDeclStatement{}
	var _ Node = &AssignmentStatement{}
	var _ Node = &CallExpression{}
}<|MERGE_RESOLUTION|>--- conflicted
+++ resolved
@@ -242,17 +242,12 @@
 		{
 			name: "nested expression",
 			left: &BinaryExpression{
-<<<<<<< HEAD
 				TypedExpressionBase: TypedExpressionBase{
 					BaseNode: BaseNode{
 						Token: lexer.Token{Type: lexer.PLUS, Literal: "+"},
 					},
 				},
 				Left:     &IntegerLiteral{TypedExpressionBase: TypedExpressionBase{BaseNode: BaseNode{Token: lexer.Token{Type: lexer.INT, Literal: "1"}}}, Value: 1},
-=======
-				Token:    lexer.Token{Type: lexer.PLUS, Literal: "+"},
-				Left:     NewTestIntegerLiteral(1),
->>>>>>> 173f3e4d
 				Operator: "+",
 				Right:    NewTestIntegerLiteral(2),
 			},
@@ -344,17 +339,12 @@
 		{
 			name: "binary expression",
 			expr: &BinaryExpression{
-<<<<<<< HEAD
 				TypedExpressionBase: TypedExpressionBase{
 					BaseNode: BaseNode{
 						Token: lexer.Token{Type: lexer.PLUS, Literal: "+"},
 					},
 				},
 				Left:     &IntegerLiteral{TypedExpressionBase: TypedExpressionBase{BaseNode: BaseNode{Token: lexer.Token{Type: lexer.INT, Literal: "3"}}}, Value: 3},
-=======
-				Token:    lexer.Token{Type: lexer.PLUS, Literal: "+"},
-				Left:     NewTestIntegerLiteral(3),
->>>>>>> 173f3e4d
 				Operator: "+",
 				Right:    NewTestIntegerLiteral(5),
 			},
@@ -549,17 +539,12 @@
 			name:    "expression assignment",
 			varName: "y",
 			value: &BinaryExpression{
-<<<<<<< HEAD
 				TypedExpressionBase: TypedExpressionBase{
 					BaseNode: BaseNode{
 						Token: lexer.Token{Type: lexer.PLUS, Literal: "+"},
 					},
 				},
 				Left:     &Identifier{TypedExpressionBase: TypedExpressionBase{BaseNode: BaseNode{Token: lexer.Token{Type: lexer.IDENT, Literal: "x"}}}, Value: "x"},
-=======
-				Token:    lexer.Token{Type: lexer.PLUS, Literal: "+"},
-				Left:     NewTestIdentifier("x"),
->>>>>>> 173f3e4d
 				Operator: "+",
 				Right:    NewTestIntegerLiteral(1),
 			},
@@ -621,17 +606,12 @@
 			function: NewTestIdentifier("PrintLn"),
 			arguments: []Expression{
 				&BinaryExpression{
-<<<<<<< HEAD
 					TypedExpressionBase: TypedExpressionBase{
 						BaseNode: BaseNode{
 							Token: lexer.Token{Type: lexer.PLUS, Literal: "+"},
 						},
 					},
 					Left:     &IntegerLiteral{TypedExpressionBase: TypedExpressionBase{BaseNode: BaseNode{Token: lexer.Token{Type: lexer.INT, Literal: "2"}}}, Value: 2},
-=======
-					Token:    lexer.Token{Type: lexer.PLUS, Literal: "+"},
-					Left:     NewTestIntegerLiteral(2),
->>>>>>> 173f3e4d
 					Operator: "+",
 					Right:    NewTestIntegerLiteral(3),
 				},
